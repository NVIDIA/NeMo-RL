--- conflicted
+++ resolved
@@ -110,12 +110,9 @@
     top_k: int
     model_name: str
     stop_token_ids: List[int]
-<<<<<<< HEAD
-    pad_token: int
+    pad_token_id: int
     tool_map: Dict[str, ToolInterface]
     execute_code: bool
-=======
-    pad_token_id: int
 
 
 def configure_generation_config(
@@ -138,7 +135,6 @@
             config["vllm_cfg"]["skip_tokenizer_init"] = True
 
     return config
->>>>>>> 14e2182c
 
 
 class GenerationDatumSpec(TypedDict):
