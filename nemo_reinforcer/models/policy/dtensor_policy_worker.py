# Copyright (c) 2025, NVIDIA CORPORATION.  All rights reserved.
#
# Licensed under the Apache License, Version 2.0 (the "License");
# you may not use this file except in compliance with the License.
# You may obtain a copy of the License at
#
#     http://www.apache.org/licenses/LICENSE-2.0
#
# Unless required by applicable law or agreed to in writing, software
# distributed under the License is distributed on an "AS IS" BASIS,
# WITHOUT WARRANTIES OR CONDITIONS OF ANY KIND, either express or implied.
# See the License for the specific language governing permissions and
# limitations under the License.

import os
import gc

from collections import defaultdict
from contextlib import contextmanager, nullcontext
from typing import Any, Dict, Optional

import ray
import torch
from torch.distributed.fsdp import (
    FSDPModule,
)
from transformers import AutoModelForCausalLM, AutoTokenizer
from transformers.integrations.accelerate import find_tied_parameters
from nemo_reinforcer.models.dtensor.parallelize import _parallelize_model

from nemo_reinforcer.algorithms.interfaces import LossFunction
from nemo_reinforcer.distributed.batched_data_dict import BatchedDataDict
from nemo_reinforcer.models.policy import PolicyConfig
from nemo_reinforcer.models.policy.utils import import_class_from_path
from nemo_reinforcer.distributed.virtual_cluster import (
    PY_EXECUTABLES,
)
from typing import Iterable, Tuple, Union
from torch.distributed.tensor import DTensor
from nemo_reinforcer.models.dtensor.parallelize import (
    get_logprobs_from_vocab_parallel_logits,
    get_grad_norm,
    clip_grad_by_total_norm_,
    to_local_if_dtensor,
)
from nemo_reinforcer.utils.native_checkpoint import (
    save_checkpoint,
    load_checkpoint,
)
from torch import nn
from nemo_reinforcer.models.policy.utils import get_gpu_info


@contextmanager
def unshard_fsdp2_model(model: nn.Module):
    """Explicitly unshard and then reshard the FSDP2 modules. Useful for logprob inference."""
    try:
        for module in model.modules():
            if isinstance(module, FSDPModule):
                module.unshard()
        yield
    finally:
        for module in model.modules():
            if isinstance(module, FSDPModule):
                module.reshard()


@torch.no_grad()
def get_cpu_state_dict(
    state_generator: Iterable[Tuple[str, Union[torch.Tensor, DTensor]]],
    pin_memory: bool = False,
) -> Dict[str, torch.Tensor]:
    """Copy the state dict generator to CPU memory.

    Args:
        state_generator (Iterable[Tuple[str, Union[torch.Tensor, DTensor]]]):
            An iterable that yields (key, tensor) pairs from a model state.
        pin_memory (bool, optional):
            Whether to allocate the CPU tensors in pinned memory for faster GPU transfer.
            Defaults to False.

    Returns:
        Dict[str, torch.Tensor]: A dictionary mapping parameter names to CPU tensors.
    """
    new_state_dict = {}
    for k, v in state_generator:
        val = to_local_if_dtensor(v)

        cpu_tensor = torch.empty(
            *val.shape, device="cpu", pin_memory=pin_memory, dtype=val.dtype
        )
        cpu_tensor.copy_(val, non_blocking=True)
        new_state_dict[k] = cpu_tensor

    torch.cuda.synchronize()
    return new_state_dict


@ray.remote
class DTensorPolicyWorker:
    DEFAULT_PY_EXECUTABLE = PY_EXECUTABLES.BASE

    def __repr__(self):
        """Customizes the actor's prefix in the Ray logs.

        This makes it easier to identify which worker is producing specific log messages.
        """
        if torch.distributed.is_initialized():
            return f"{self.__class__.__qualname__}[rank={torch.distributed.get_rank()}]"
        else:
            return f"{self.__class__.__qualname__}"

    def __init__(
        self,
        config: PolicyConfig,
        tokenizer: AutoTokenizer,
        weights_path: Optional[str] = None,
        optimizer_path: Optional[str] = None,
        init_optimizer: bool = True,
        init_reference_model: bool = True,
    ):
        self.cfg = config
        # torch distributed init. Envars for rank, world_size, and master_addr and master_port are set from the ray remote call
        torch.distributed.init_process_group(backend="nccl")
        rank = torch.distributed.get_rank()
        world_size = torch.distributed.get_world_size()
        model_name = self.cfg["model_name"]

        self.cpu_offload = self.cfg["dtensor_cfg"]["cpu_offload"]
        self.max_grad_norm = self.cfg["max_grad_norm"]

        if self.cfg["precision"] == "float32":
            self.dtype = torch.float32
        elif self.cfg["precision"] == "bfloat16":
            self.dtype = torch.bfloat16
        else:
            raise ValueError(f"Unknown precision: {self.cfg['precision']}")

        print(f"[Rank {rank}] Loading model {model_name} on CPU...")
        self.model = AutoModelForCausalLM.from_pretrained(
            model_name,
            device_map="cpu",  # load weights onto CPU initially
            torch_dtype=torch.float32,  # use full precision in sft until https://github.com/NVIDIA/reinforcer/issues/13 is fixed
        )

        self.tokenizer = tokenizer
        # ------------------------------------------------
        # 3) Move to GPU + Composable FSDP
        #    (Initialize device mesh, shard submodules, then shard entire model)
        # ------------------------------------------------

        tp_size = self.cfg["dtensor_cfg"]["tensor_parallel_size"]
        dp_size = world_size // tp_size
        assert world_size % tp_size == 0, (
            f"World size({world_size}) must be divisible by TP size({tp_size}) to use DTensor"
        )

        mesh_2d = torch.distributed.device_mesh.init_device_mesh(
            "cuda", (dp_size, tp_size), mesh_dim_names=("dp", "tp")
        )
        self.dp_mesh, self.tp_mesh = mesh_2d["dp"], mesh_2d["tp"]
        self.dp_size = dp_size
        self.tp_size = tp_size

        self.model = _parallelize_model(
            self.model,
            self.dp_mesh,
            self.tp_mesh,
            param_dtype=self.dtype,
            sequence_parallel=self.cfg["dtensor_cfg"]["sequence_parallel"],
            cpu_offload=self.cpu_offload,
            activation_checkpointing=self.cfg["dtensor_cfg"][
                "activation_checkpointing"
            ],
        )

        if self.cpu_offload:
            self.model = self.move_buffer_to_device(self.model, "cpu")

        # used for streaming update inference engine weights
        self._held_sharded_state_dict_reference = None
        self._held_streamed_param_reference = None

        if init_reference_model:
            self.reference_model_state_dict = get_cpu_state_dict(
                self.model.state_dict().items(), pin_memory=True
            )
            self.reference_model_buffers = get_cpu_state_dict(
                self.model.named_buffers(), pin_memory=True
            )

        if init_optimizer:
            optimizer_cls = import_class_from_path(self.cfg["optimizer"]["name"])
            self.optimizer = optimizer_cls(
                self.model.parameters(), **self.cfg["optimizer"]["kwargs"]
            )
        else:
            self.optimizer = None

        if "scheduler" in self.cfg and self.optimizer is not None:
            if isinstance(self.cfg["scheduler"], dict):
                scheduler_cls = import_class_from_path(self.cfg["scheduler"]["name"])
                self.scheduler = scheduler_cls(
                    self.optimizer, **self.cfg["scheduler"]["kwargs"]
                )
            else:
                schedulers = []
                for scheduler_cfg in self.cfg["scheduler"]:
                    if "name" in scheduler_cfg:
                        schedulers.append(
                            import_class_from_path(scheduler_cfg["name"])(
                                self.optimizer, **scheduler_cfg["kwargs"]
                            )
                        )
                    else:
                        assert "milestones" in scheduler_cfg, (
                            "unknown scheduler config: ",
                            scheduler_cfg,
                        )
                        milestones = scheduler_cfg["milestones"]

                self.scheduler = torch.optim.lr_scheduler.SequentialLR(
                    self.optimizer, schedulers, milestones
                )

        elif self.optimizer is not None:
            ## default to a passthrough LR schedule
            self.scheduler = torch.optim.lr_scheduler.LambdaLR(
                self.optimizer, lr_lambda=lambda epoch: 1
            )

        # restore
        if weights_path:
            self.load_checkpoint(weights_path, optimizer_path)
        else:
            print(
                "No weights path provided. Starting from scratch (default policy init)"
            )

    def is_alive(self):
        return True

    def reset_peak_memory_stats(self):
        torch.cuda.reset_peak_memory_stats()

    def get_gpu_info(self):
        """Return information about the GPU being used by this worker."""
        return get_gpu_info(self.model)

    def train(
        self,
        data: BatchedDataDict,
        loss_fn: LossFunction,
        eval_mode: bool = False,
        gbs: Optional[int] = None,
        mbs: Optional[int] = None,
    ) -> Dict[str, Any]:
        """Train the policy on a batch of data with a given loss function."""
        num_tied_weights = len(find_tied_parameters(self.model))
        skip_tie_check = os.environ.get("NRL_SKIP_TIED_WEIGHT_CHECK")
        if (
            num_tied_weights != 0
            and self.cfg["dtensor_cfg"]["tensor_parallel_size"] > 1
            and not skip_tie_check
        ):
            raise ValueError(
                f"Using dtensor policy with tp size {self.cfg['dtensor_cfg']['tensor_parallel_size']} for model ({self.cfg['model_name']}) that has tied weights (num_tied_weights={num_tied_weights}) is not supported (https://github.com/NVIDIA/reinforcer/issues/227). Please use dtensor policy with tensor parallel == 1 instead."
            )

        if gbs is None:
            gbs = self.cfg["train_global_batch_size"]
        if mbs is None:
            mbs = self.cfg["train_micro_batch_size"]
        local_gbs = gbs // self.dp_size
        dataset_size = data.get("input_ids").shape[0]

        if eval_mode:
            ctx = torch.no_grad()
            self.model.eval()
        else:
            ctx = nullcontext()
            # Ensure model is in training mode
            self.model.train()

        with ctx:
            # Get data from batch and move to device
            data.to("cuda")

            losses = []
            all_mb_metrics = []
            for gb_start in range(0, dataset_size, local_gbs):
                self.optimizer.zero_grad()
                mb_losses = []

                # Calculate number of microbatches to process
                # make_microbatch_iterator assumes that the batch size is a multiple of the microbatch size
                # so its safe to not check for the case where the last data slice is smaller than mbs
                num_microbatches = min(local_gbs, dataset_size - gb_start) // mbs

                for mb in data.slice(
                    gb_start, gb_start + local_gbs
                ).make_microbatch_iterator(mbs):
                    input_ids = mb.get("input_ids").cuda()

                    input_lengths = mb.get("input_lengths")
                    batch_size, seq_len = input_ids.shape

                    attention_mask = torch.zeros(
                        (batch_size, seq_len), dtype=torch.long, device=input_ids.device
                    )
                    for i, length in enumerate(input_lengths):
                        # For right-padded sequence, set 1s at the beginning of the sequence
                        attention_mask[i, :length] = 1

                    with torch.autocast(device_type="cuda", dtype=self.dtype):
                        batch_size, seq_len = input_ids.shape

<<<<<<< HEAD
                ## we scale by the total number of microbatches here because any token-level loss functions
                ## will already be normalized by the number of tokens in the global batch.
                ## we don't need to additionally divide loss by the number of microbatches, but this happens automatically
                ## in the policy, so we cancel that scaling out here.
                if "num_valid_tokens_in_batch" in mb:
                    mb["num_valid_tokens_in_batch"] /= num_microbatches * self.dp_size
                loss, loss_metrics = loss_fn(logits, mb)
                loss_metrics["lr"] = self.optimizer.param_groups[0]["lr"]

                # Backward pass
=======
                        attention_mask_input_all_ones = torch.ones(
                            (batch_size, seq_len),
                            dtype=torch.long,
                            device=input_ids.device,
                        )
                        position_ids = torch.arange(
                            seq_len, device=input_ids.device
                        ).repeat(batch_size, 1)

                        outputs = self.model(
                            input_ids=input_ids,
                            attention_mask=attention_mask_input_all_ones,
                            position_ids=position_ids,
                            use_cache=False,
                        )
>>>>>>> c8f0a019

                    # Get logprobs
                    if not hasattr(outputs, "logits"):
                        logits = self.model.lm_head(outputs.last_hidden_state)
                    else:
                        logits = outputs.logits

                    loss, loss_metrics = loss_fn(logits, mb)
                    num_valid_samples = loss_metrics["num_valid_samples"]
                    loss_metrics["lr"] = self.optimizer.param_groups[0]["lr"]
                    # Backward pass

                    # Loss is accumulated across microbatches so we need to scale by the number of microbatches
                    loss = loss / num_microbatches
                    if not eval_mode:
                        ## NOTE: invalid samples should be multiplied
                        ## by zero in the loss function to prevent them
                        ## from affecting the gradien
                        loss.backward()
                    if num_valid_samples > 0:
                        mb_losses.append(loss.item())
                        all_mb_metrics.append(loss_metrics)

                grad_norm = None
                if not eval_mode:
<<<<<<< HEAD
                    loss.backward()
                mb_losses.append(loss.item())
                all_mb_metrics.append(loss_metrics)

            grad_norm = None
            if not eval_mode:
                with torch.no_grad():
                    grad_norm = get_grad_norm(
                        self.model.parameters(),
                        dp_group=self.dp_mesh.get_group(),
                        tp_group=self.tp_mesh.get_group(),
                        dtype=torch.float32,
                    )
                    if self.max_grad_norm is not None:
                        clip_grad_by_total_norm_(
=======
                    with torch.no_grad():
                        grad_norm = get_grad_norm(
>>>>>>> c8f0a019
                            self.model.parameters(),
                            dp_group=self.dp_mesh.get_group(),
                            tp_group=self.tp_mesh.get_group(),
                            dtype=torch.float32,
                        )
                        if self.max_grad_norm is not None:
                            clip_grad_by_total_norm_(
                                self.model.parameters(),
                                max_grad_norm=self.max_grad_norm,
                                total_norm=grad_norm,
                                dtype=torch.float32,
                            )

                    # Update parameters
                    self.optimizer.step()
                    self.scheduler.step()

                losses.append(torch.tensor(mb_losses).sum().item())

            # Compute global loss across all ranks
            with torch.no_grad():
                local_loss = torch.tensor(losses, device="cuda")
                global_loss = torch.zeros_like(local_loss)
                torch.distributed.all_reduce(local_loss, group=self.dp_mesh.get_group())
                global_loss = local_loss / self.dp_size

            # Aggregate metrics across all microbatches
            mb_metrics = defaultdict(list)
            for m in all_mb_metrics:
                for k, v in m.items():
                    mb_metrics[k].append(v)

            metrics = {
                "global_loss": global_loss.cpu(),
                "local_loss": local_loss.cpu(),
                "grad_norm": grad_norm,
                "rank": torch.distributed.get_rank(),
                "all_mb_metrics": dict(mb_metrics),
            }

            return metrics

    def get_logprobs(
        self, data: BatchedDataDict, micro_batch_size: int = None
    ) -> BatchedDataDict:
        """Get the logprobs of the model for a batch of data.

        Uses the configured logprob_batch_size to do microbatching.

        Input data is assumed to be right-padded. The method internally converts to
        left-padded format for computation, and returns outputs in right-padded format.

        Returns:
          a BatchedDataDict with key "logprobs" and shape [batch_size, sequence_length].
          We use the convention that the logprob of the first token is 0 so that the sequence length is maintained.
          The logprob of input token i is specified at position i in the output logprobs tensor.
        """
        logprob_batch_size = (
            micro_batch_size
            if micro_batch_size is not None
            else self.cfg["logprob_batch_size"]
        )
        all_log_probs = []
        self.model.eval()

        with unshard_fsdp2_model(self.model), torch.no_grad():
            data.to("cuda")
            for lp_batch in data.make_microbatch_iterator(logprob_batch_size):
                input_ids = lp_batch.get("input_ids")

                batch_size, seq_len = input_ids.shape

                # Create attention mask
                input_lengths = lp_batch.get("input_lengths")

                # Create attention mask for right-padded data
                attention_mask = torch.zeros(
                    (batch_size, seq_len), dtype=torch.long, device=input_ids.device
                )
                for i, length in enumerate(input_lengths):
                    # For right-padded sequence, set 1s at the beginning of the sequence
                    attention_mask[i, :length] = 1

                # explicitly create position ids for the input, otherwise the sharding
                # for DTensor will be incorrect
                position_ids = torch.arange(seq_len, device=input_ids.device).repeat(
                    batch_size, 1
                )

                with torch.autocast(device_type="cuda", dtype=self.dtype):
                    # DTensor requires the casual attention kernel to hit,
                    # yet our attention mask above is not always all 1s
                    # this is fine because we mask with the actual attention mask
                    # later, but for input it has to be all 1s
                    attention_mask_input_all_ones = torch.ones(
                        (batch_size, seq_len), dtype=torch.long, device=input_ids.device
                    )

                    outputs = self.model(
                        input_ids=input_ids,
                        attention_mask=attention_mask_input_all_ones,
                        position_ids=position_ids,
                        use_cache=False,
                    )

                if isinstance(outputs.logits, DTensor):
                    token_logprobs = get_logprobs_from_vocab_parallel_logits(
                        outputs.logits.to(torch.float32), input_ids
                    )
                else:
                    # Extract logprobs for each token in the sequence by gathering the logprob
                    # corresponding to the next token at each position
                    # Input shapes:
                    #   log_probs: [batch_size, sequence_length, vocab_size] - logits for each position
                    #   token_ids: [batch_size, sequence_length] - actual tokens
                    # Output shape: [batch_size, sequence_length] - logprob of each token given previous
                    # We get logprob of token[t+1] from logits[t], prepending 0 to maintain sequence length

                    log_probs = torch.nn.functional.log_softmax(
                        outputs.logits.to(torch.float32), dim=-1
                    )
                    next_tokens = input_ids[:, 1:]
                    log_probs = log_probs[:, :-1]
                    token_logprobs = log_probs.gather(
                        dim=-1, index=next_tokens.unsqueeze(-1)
                    ).squeeze(-1)

                token_logprobs = torch.cat(
                    [torch.zeros_like(token_logprobs[:, :1]), token_logprobs], dim=1
                )

                # Apply mask to zero out padding tokens logprobs
                token_logprobs = token_logprobs * attention_mask
                all_log_probs.append(token_logprobs)

        # Concatenate all batches
        return_data = BatchedDataDict()
        return_data["logprobs"] = torch.cat(all_log_probs, dim=0).cpu()

        return return_data

    @contextmanager
    def use_reference_model(self):
        """Context manager that temporarily swaps the reference model and active model.

        On entry: Moves model to CPU, moves reference_model to CUDA. Swaps the references
        On exit: Restores original references and re-flips cuda/cpu
        """
        with torch.no_grad():
            try:
                curr_state_dict = get_cpu_state_dict(
                    self.model.state_dict().items(), pin_memory=True
                )
                curr_buffers = get_cpu_state_dict(
                    self.model.named_buffers(), pin_memory=True
                )

                for k, v in self.model.state_dict().items():
                    val = to_local_if_dtensor(v)
                    val.copy_(self.reference_model_state_dict[k])

                for k, v in self.model.named_buffers():
                    val = to_local_if_dtensor(v)
                    val.copy_(self.reference_model_buffers[k])

                yield

            finally:
                for k, v in self.model.state_dict().items():
                    val = to_local_if_dtensor(v)
                    val.copy_(curr_state_dict[k])

                for k, v in self.model.named_buffers():
                    val = to_local_if_dtensor(v)
                    val.copy_(curr_buffers[k])

    def get_reference_policy_logprobs(
        self, data: BatchedDataDict, micro_batch_size: int = None
    ) -> BatchedDataDict:
        """Get the logprobs from the reference policy for a batch of data.

        Returns:
          a BatchedDataDict with key "reference_logprobs" and shape [batch_size, sequence_length].
          We use the convention that the logprob of the first token is 0 so that the sequence length is maintained.
          The logprob of input token i is specified at position i in the output logprobs tensor.
        """
        with self.use_reference_model():
            reference_logprobs = self.get_logprobs(data, micro_batch_size)

        return_data = BatchedDataDict()
        return_data["reference_logprobs"] = reference_logprobs["logprobs"].cpu()
        return return_data

    def _add_noise_to_weights(self):
        """Add small Gaussian noise to the weights of the model. Note that this is used for testing purposes only."""
        noise_std = 0.01  # Standard deviation for the noise
        for p in self.model.parameters():
            if p.requires_grad:
                noise = torch.randn_like(p.data) * noise_std
                p.data.add_(noise)  # Add noise in-place
        torch.cuda.synchronize()

    def report_device_id(self) -> str:
        """Report the UUID of the current CUDA device using NVML.

        Returns:
            str: UUID of the device in the format "GPU-xxxxx"
        """
        from nemo_reinforcer.utils.nvml import get_device_uuid

        # Get current device index from torch
        device_idx = torch.cuda.current_device()
        # Get device UUID using NVML
        return get_device_uuid(device_idx)

    @torch.no_grad()
    def prepare_weights_for_ipc(self):
        self.model = self.move_to_cuda(self.model)
        self._held_sharded_state_dict_reference = self.model.state_dict()
        # Collect info for streaming multiple tensors
        state_dict_info = []
        for name, tensor in self._held_sharded_state_dict_reference.items():
            # dtensor's numel will return complete tensor instead of only local tensor
            size_in_bytes = tensor.element_size() * tensor.numel()
            state_dict_info.append((name, size_in_bytes))
        return state_dict_info

    @torch.no_grad()
    def get_weights_ipc_handles(self, keys):
        from torch.multiprocessing.reductions import reduce_tensor

        converted_params = {}
        for key in keys:
            # Get full_tensor for dtensor (GPU > 1)
            tensor = self._held_sharded_state_dict_reference[key]
            if isinstance(tensor, DTensor):
                full_tensor = tensor.full_tensor()
            else:
                full_tensor = tensor
            # Convert parameters to the configured dtype
            converted_params[key] = full_tensor.to(self.dtype, non_blocking=True)

        # Temporary record the full tensor for cleanup
        # It is needed for cleanup the last full_tensor in the refit process
        self._held_streamed_param_reference = converted_params

        # Get device UUID for IPC
        device_uuid = self.report_device_id()
        # Create handles for the tensors
        all_handles = []
        for key, p in converted_params.items():
            handle = reduce_tensor(p.detach())
            all_handles.append((key, handle))

        return {device_uuid: all_handles}

    def prepare_for_lp_inference(self):
        if not self.cpu_offload:
            self.move_to_cuda(self.model)
        else:
            self.model = self.move_buffer_to_device(self.model, "cuda")

        self.model.eval()
        self.offload_before_refit()

    def prepare_for_training(self, *args, **kwargs):
        # onload models and optimizer state to cuda
        if not self.cpu_offload:
            self.move_to_cuda(self.model)
        else:
            # when cpu offload is enabled, the buffers do not get moved
            # to cuda automatically, so we need to do that manually
            self.model = self.move_buffer_to_device(self.model, "cuda")

        # have to move buffers to cuda manually for cpu offload case
        self.move_buffer_to_device(self.model, "cuda")

        self.model.train()
        # Move optimizer state to CUDA if it exists
        if (
            hasattr(self, "optimizer")
            and self.optimizer is not None
            and not self.cpu_offload
        ):
            for state in self.optimizer.state.values():
                for k, v in state.items():
                    if isinstance(v, (DTensor, torch.Tensor)):
                        state[k] = v.to("cuda")

        torch.cuda.empty_cache()

    @torch.no_grad()
    def offload_before_refit(self):
        """Offload the optimizer to the CPU."""
        torch.randn(1).cuda()  # wake up torch allocator
        if hasattr(self, "optimizer") and self.optimizer is not None:
            for state in self.optimizer.state.values():
                for k, v in state.items():
                    if isinstance(v, (DTensor, torch.Tensor)):
                        state[k] = v.to("cpu")

        gc.collect()
        torch.cuda.empty_cache()

    @torch.no_grad()
    def offload_after_refit(self):
        # Offload as much as possible on the CPU
        self.model = self.move_to_cpu(self.model)
        self.model.eval()
        torch.randn(1).cuda()  # wake up torch allocator
        self.offload_before_refit()  # rerun the old offload function

        # Clean up the held tensors
        if self._held_sharded_state_dict_reference is not None:
            del self._held_sharded_state_dict_reference
            self._held_sharded_state_dict_reference = None
        if self._held_streamed_param_reference is not None:
            del self._held_streamed_param_reference
            self._held_streamed_param_reference = None

        gc.collect()
        torch.cuda.empty_cache()

        # Print memory stats after offloading
        allocated = torch.cuda.memory_allocated() / (1024**3)  # Convert to GB
        reserved = torch.cuda.memory_reserved() / (1024**3)  # Convert to GB
        print(
            f"GPU Memory after optimizer offload: {allocated:.2f}GB allocated, {reserved:.2f}GB reserved"
        )

    def move_to_device(self, model, device):
        model = self.move_buffer_to_device(model, device)
        return model.to(device)

    def move_buffer_to_device(self, model, device):
        # FSDP modules do not move buffers to the device automatically
        for v in model.buffers():
            v.data = v.data.to(device)

        return model

    def move_to_cuda(self, model):
        model = self.move_to_device(model, "cuda")
        gc.collect()
        torch.cuda.empty_cache()
        return model

    def move_to_cpu(self, model):
        model = self.move_to_device(model, "cpu")
        gc.collect()
        torch.cuda.empty_cache()
        return model

    def save_checkpoint(
        self,
        weights_path: str,
        optimizer_path: Optional[str] = None,
        tokenizer_path: Optional[str] = None,
        save_torch_dist: bool = True,
        save_hf: bool = False,
    ):
        """Save a checkpoint of the model.

        the HuggingFace checkpoint is saved only if `save_hf` is True,
        and the optimizer states are saved only if `optimizer` and `optimizer_path` are provided.
        """
        save_checkpoint(
            model=self.model,
            weights_path=weights_path,
            optimizer=self.optimizer if optimizer_path else None,
            scheduler=self.scheduler if optimizer_path else None,
            optimizer_path=optimizer_path,
            tokenizer=self.tokenizer if tokenizer_path else None,
            tokenizer_path=tokenizer_path,
            save_torch_dist=save_torch_dist,
            save_hf=save_hf,
        )

    def load_checkpoint(self, weights_path: str, optimizer_path: Optional[str] = None):
        """Load a checkpoint into the model."""
        load_checkpoint(
            model=self.model,
            weights_path=weights_path,
            optimizer=self.optimizer if optimizer_path else None,
            scheduler=self.scheduler if optimizer_path else None,
            optimizer_path=optimizer_path,
        )

    def shutdown(self):
        """Shutdown the policy."""<|MERGE_RESOLUTION|>--- conflicted
+++ resolved
@@ -315,18 +315,6 @@
                     with torch.autocast(device_type="cuda", dtype=self.dtype):
                         batch_size, seq_len = input_ids.shape
 
-<<<<<<< HEAD
-                ## we scale by the total number of microbatches here because any token-level loss functions
-                ## will already be normalized by the number of tokens in the global batch.
-                ## we don't need to additionally divide loss by the number of microbatches, but this happens automatically
-                ## in the policy, so we cancel that scaling out here.
-                if "num_valid_tokens_in_batch" in mb:
-                    mb["num_valid_tokens_in_batch"] /= num_microbatches * self.dp_size
-                loss, loss_metrics = loss_fn(logits, mb)
-                loss_metrics["lr"] = self.optimizer.param_groups[0]["lr"]
-
-                # Backward pass
-=======
                         attention_mask_input_all_ones = torch.ones(
                             (batch_size, seq_len),
                             dtype=torch.long,
@@ -342,7 +330,6 @@
                             position_ids=position_ids,
                             use_cache=False,
                         )
->>>>>>> c8f0a019
 
                     # Get logprobs
                     if not hasattr(outputs, "logits"):
@@ -350,6 +337,14 @@
                     else:
                         logits = outputs.logits
 
+                    ## we scale by the total number of microbatches here because any token-level loss functions
+                    ## will already be normalized by the number of tokens in the global batch.
+                    ## we don't need to additionally divide loss by the number of microbatches, but this happens automatically
+                    ## in the policy, so we cancel that scaling out here.
+                    if "num_valid_tokens_in_batch" in mb:
+                        mb["num_valid_tokens_in_batch"] /= (
+                            num_microbatches * self.dp_size
+                        )
                     loss, loss_metrics = loss_fn(logits, mb)
                     num_valid_samples = loss_metrics["num_valid_samples"]
                     loss_metrics["lr"] = self.optimizer.param_groups[0]["lr"]
@@ -366,28 +361,9 @@
                         mb_losses.append(loss.item())
                         all_mb_metrics.append(loss_metrics)
 
-                grad_norm = None
                 if not eval_mode:
-<<<<<<< HEAD
-                    loss.backward()
-                mb_losses.append(loss.item())
-                all_mb_metrics.append(loss_metrics)
-
-            grad_norm = None
-            if not eval_mode:
-                with torch.no_grad():
-                    grad_norm = get_grad_norm(
-                        self.model.parameters(),
-                        dp_group=self.dp_mesh.get_group(),
-                        tp_group=self.tp_mesh.get_group(),
-                        dtype=torch.float32,
-                    )
-                    if self.max_grad_norm is not None:
-                        clip_grad_by_total_norm_(
-=======
                     with torch.no_grad():
                         grad_norm = get_grad_norm(
->>>>>>> c8f0a019
                             self.model.parameters(),
                             dp_group=self.dp_mesh.get_group(),
                             tp_group=self.tp_mesh.get_group(),
