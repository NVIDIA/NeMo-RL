# Copyright (c) 2025, NVIDIA CORPORATION.  All rights reserved.
#
# Licensed under the Apache License, Version 2.0 (the "License");
# you may not use this file except in compliance with the License.
# You may obtain a copy of the License at
#
#     http://www.apache.org/licenses/LICENSE-2.0
#
# Unless required by applicable law or agreed to in writing, software
# distributed under the License is distributed on an "AS IS" BASIS,
# WITHOUT WARRANTIES OR CONDITIONS OF ANY KIND, either express or implied.
# See the License for the specific language governing permissions and
# limitations under the License.
import os
from transformers import AutoTokenizer
from pathlib import Path
from typing import Optional, Tuple, TypedDict

import numpy as np
import torch
from torchdata.stateful_dataloader import StatefulDataLoader
from nemo_reinforcer.algorithms.loss_functions import (
    NLLLoss,
)
from nemo_reinforcer.algorithms.utils import set_seed
from nemo_reinforcer.data import DataConfig
from nemo_reinforcer.data.datasets import AllTaskProcessedDataset, rl_collate_fn
from nemo_reinforcer.data.interfaces import TaskDataSpec
from nemo_reinforcer.data.llm_message_utils import (
    add_loss_mask_to_message_log,
    batched_message_log_to_flat_message,
)
from nemo_reinforcer.distributed.batched_data_dict import BatchedDataDict
from nemo_reinforcer.distributed.virtual_cluster import ClusterConfig, RayVirtualCluster
from nemo_reinforcer.models.interfaces import PolicyInterface
from nemo_reinforcer.models.policy.hf_policy import HfPolicy
from nemo_reinforcer.models.policy import PolicyConfig
from nemo_reinforcer.utils.checkpoint import CheckpointManager, CheckpointingConfig
from nemo_reinforcer.utils.logger import Logger, LoggerConfig
from nemo_reinforcer.utils.timer import Timer


class SFTSaveState(TypedDict):
    step: int
    val_loss: float
    consumed_samples: int


def _default_sft_save_state() -> SFTSaveState:
    return {
        "step": 0,
        "consumed_samples": 0,
    }


class SFTConfig(TypedDict):
    max_num_steps: int
    val_period: int
    val_batches: int
    val_global_batch_size: int
    val_micro_batch_size: int
    val_at_start: bool
    seed: int


class MasterConfig(TypedDict):
    policy: PolicyConfig
    data: DataConfig
    sft: SFTConfig
    logger: LoggerConfig
    cluster: ClusterConfig
    checkpointing: CheckpointingConfig


# =======================================================
# Setup & Initialization
# =======================================================
def setup(
    master_config: MasterConfig,
    train_dataset: AllTaskProcessedDataset,
    val_dataset: AllTaskProcessedDataset,
    tokenizer: AutoTokenizer,
) -> Tuple[
    HfPolicy,
    RayVirtualCluster,
    StatefulDataLoader,
    StatefulDataLoader,
    NLLLoss,
    MasterConfig,
    Logger,
    TaskDataSpec,
    SFTSaveState,
]:
    """Main entry point for running SFT algorithm.

    Returns:
        Tuple of policy, cluster, dataloader, tokenizer, loss_fn, math_env, master_config, logger
    """
    set_seed(master_config["sft"]["seed"])

    # Extract individual configs for easier access
    policy_config = master_config["policy"]
    data_config = master_config["data"]
    logger_config = master_config["logger"]
    cluster_config = master_config["cluster"]
    sft_config = master_config["sft"]

    # ==========================
    #         Logger
    # ==========================
    logger = Logger(logger_config)
    logger.log_hyperparams(master_config)

    # ==========================
    #      Checkpointing
    # ==========================
    checkpointer = CheckpointManager(master_config["checkpointing"])
    last_checkpoint_path = checkpointer.get_latest_checkpoint_path()
    sft_save_state: Optional[SFTSaveState] = checkpointer.load_training_info(
        last_checkpoint_path
    )
    # config validation checks
    if master_config["checkpointing"]["enabled"]:
        assert master_config["checkpointing"]["save_period"] > 0
        assert (
            master_config["checkpointing"]["save_period"]
            % master_config["sft"]["val_period"]
            == 0
        ), (
            f"Checkpointing save period {master_config['checkpointing']['save_period']} "
            f"must be a multiple of validation period {master_config['sft']['val_period']}"
            f", or we won't know what metric to save!"
        )

    # ==========================
    #           Data
    # ==========================
    train_dataloader = StatefulDataLoader(
        train_dataset,
        batch_size=policy_config["train_global_batch_size"],
        shuffle=True,
        collate_fn=rl_collate_fn,
    )

    if last_checkpoint_path is not None:
        dataloader_state_dict = torch.load(
            os.path.join(last_checkpoint_path, "train_dataloader.pt")
        )
        train_dataloader.load_state_dict(dataloader_state_dict)

    val_dataloader = StatefulDataLoader(
        val_dataset,
        batch_size=sft_config["val_global_batch_size"],
        shuffle=False,
        collate_fn=rl_collate_fn,
        drop_last=True,
    )

    # ==========================
    #          Cluster
    # ==========================
    print("\n▶ Setting up compute cluster...")
    cluster = RayVirtualCluster(
        name="sft_cluster",
        bundle_ct_per_node_list=[cluster_config["gpus_per_node"]]
        * cluster_config["num_nodes"],
        use_gpus=True,
        num_gpus_per_node=cluster_config["gpus_per_node"],
        max_colocated_worker_groups=1,
    )
    print(f"  ✓ Ray cluster initialized with {cluster_config['num_nodes']} nodes")

    # ==========================
    #   Training
    # ==========================
    print("\n▶ Setting up model...")
    policy = HfPolicy(
        cluster=cluster,
        config=policy_config,
<<<<<<< HEAD
        tokenizer=tokenizer,
        weights_path=Path(last_checkpoint_path) / "policy.pt"
=======
        weights_path=Path(last_checkpoint_path) / "policy" / "weights"
>>>>>>> 5622163f
        if last_checkpoint_path
        else None,
        optimizer_path=Path(last_checkpoint_path) / "policy" / "optimizer"
        if last_checkpoint_path
        else None,
        init_optimizer=True,
        init_reference_model=False,
    )
    loss_fn = NLLLoss()
    print(f"  ✓ Model initialized")

    print("\n" + "=" * 60)
    print(" " * 18 + "SETUP COMPLETE")
    print("=" * 60 + "\n")

    return (
        policy,
        cluster,
        train_dataloader,
        val_dataloader,
        loss_fn,
        logger,
        checkpointer,
        sft_save_state,
        master_config,
    )


# =======================================================
# Training & Validation
# =======================================================
def validate(
    policy: PolicyInterface,
    val_dataloader: StatefulDataLoader,
    tokenizer,
    loss_fn,
    step: int,
    master_config: MasterConfig,
    sft_task_spec: TaskDataSpec,
    val_batches: int,
    val_batch_size: int,
    val_mbs: int,
):
    """Run validation on the validation dataset."""
    if val_dataloader is None:
        print("  ⚠️ No validation dataloader provided, skipping validation")
        return

    timer = Timer()

    with timer.time("total_validation_time"):
        print(f"▶ Starting validation at step {step}...")

        # Show a progress indicator for validation
        # val_total = len(val_dataloader)

        val_metrics = {"val_loss": 0.0}

        for batch_idx, val_batch in enumerate(val_dataloader):
            ## add loss mask based on role to every message
            add_loss_mask_to_message_log(
                val_batch["message_log"],
                roles_to_train_on=["assistant"],
            )

            cat_and_padded, input_lengths = batched_message_log_to_flat_message(
                val_batch["message_log"],
                pad_value_dict={"token_ids": tokenizer.pad_token_id},
            )

            val_data: BatchedDataDict = BatchedDataDict(
                {
                    "input_ids": cat_and_padded["token_ids"],
                    "input_lengths": input_lengths,
                    "token_mask": cat_and_padded["token_loss_mask"],
                    "sample_mask": val_batch["loss_multiplier"],
                }
            )

            ## just run model fwd
            val_results = policy.train(
                val_data,
                loss_fn,
                eval_mode=True,
                gbs=val_batch_size,
                mbs=val_mbs,
            )
            val_metrics["val_loss"] += float(val_results["loss"])

            if val_batches > 0 and batch_idx >= val_batches:
                break

        val_metrics["val_loss"] /= val_batches

        # Calculate validation metrics
        policy.prepare_for_training()

    # Get timing metrics
    timing_metrics = timer.get_timing_metrics(reduction_op="sum")
    validation_time = timing_metrics.get("total_validation_time", 0)

    # Print summary of validation results
    print("\n📊 Validation Results:")
    print(f"    • Validation loss: {val_metrics['val_loss']:.4f}")

    # Print timing information
    print("\n  ⏱️  Validation Timing:")
    validation_time = timing_metrics.get("total_validation_time", 0)
    print(f"    • Total validation time: {validation_time:.2f}s")

    # Make sure to reset the timer after validation
    timer.reset()

    return val_metrics, timing_metrics


def sft_train(
    policy,
    train_dataloader,
    val_dataloader,
    tokenizer,
    loss_fn,
    master_config,
    logger,
    sft_task_spec,
    checkpointer,
    sft_save_state,
):
    # Run basic sft training
    timer = Timer()

    if sft_save_state is None:
        sft_save_state = _default_sft_save_state()
        step = 0
    else:
        step = sft_save_state["step"]

    sft_config = master_config["sft"]
    # Validation configuration
    val_period = sft_config["val_period"]
    val_at_start = sft_config["val_at_start"]

    # Run validation at the start if configured
    if val_at_start and step == 0:
        print("\n🔍 Running initial validation...")
        val_metrics, validation_timings = validate(
            policy,
            val_dataloader,
            tokenizer,
            loss_fn,
            step=0,
            master_config=master_config,
            sft_task_spec=sft_task_spec,
            val_batches=sft_config["val_batches"],
            val_batch_size=sft_config["val_global_batch_size"],
            val_mbs=sft_config["val_micro_batch_size"],
        )

        logger.log_metrics(val_metrics, step, prefix="validation")
        logger.log_metrics(validation_timings, step, prefix="timing/validation")

    policy.prepare_for_training()

    for batch in train_dataloader:
        print(f"\n{'=' * 25} Step {step + 1}/{len(train_dataloader)} {'=' * 25}")

        with timer.time("total_step_time"):
            # Prepare batch and generate responses
            print("▶ Preparing batch...")
            with timer.time("data_processing"):
                ## add loss mask based on role to every message
                add_loss_mask_to_message_log(
                    batch["message_log"],
                    roles_to_train_on=["assistant"],
                )

                cat_and_padded, input_lengths = batched_message_log_to_flat_message(
                    batch["message_log"],
                    pad_value_dict={"token_ids": tokenizer.pad_token_id},
                )

                train_data: BatchedDataDict = BatchedDataDict(
                    {
                        "input_ids": cat_and_padded["token_ids"],
                        "input_lengths": input_lengths,
                        "token_mask": cat_and_padded["token_loss_mask"],
                        "sample_mask": batch["loss_multiplier"],
                    }
                )

            ## train_data.to("cpu")
            print("▶ Taking a training step...")
            train_results = policy.train(train_data, loss_fn)

            # Run validation if it's a validation step
            if val_period > 0 and (step + 1) % val_period == 0:
                val_metrics, validation_timings = validate(
                    policy,
                    val_dataloader,
                    tokenizer,
                    loss_fn,
                    step=step + 1,
                    master_config=master_config,
                    sft_task_spec=sft_task_spec,
                    val_batches=sft_config["val_batches"],
                    val_batch_size=sft_config["val_global_batch_size"],
                    val_mbs=sft_config["val_micro_batch_size"],
                )
                logger.log_metrics(
                    validation_timings, step + 1, prefix="timing/validation"
                )
                logger.log_metrics(val_metrics, step + 1, prefix="validation")

            ## Checkpointing
            sft_save_state["consumed_samples"] += master_config["policy"][
                "train_global_batch_size"
            ]
            if (
                master_config["checkpointing"]["enabled"]
                and (step + 1) % master_config["checkpointing"]["save_period"] == 0
            ):  # +1 because step is 0-indexed
                is_last_checkpoint = (
                    min(len(train_dataloader), master_config["sft"]["max_num_steps"])
                    - (step + 1)
                    < master_config["checkpointing"]["save_period"]
                )

                sft_save_state["step"] = step + 1
                sft_save_state["val_loss"] = val_metrics["val_loss"]
                with timer.time("checkpointing"):
                    print(f"Saving checkpoint for step {step + 1}...")
                    checkpoint_path = checkpointer.init_tmp_checkpoint(
                        step + 1, sft_save_state, master_config
                    )

                    policy.save_checkpoint(
                        weights_path=os.path.join(checkpoint_path, "policy", "weights"),
                        optimizer_path=os.path.join(
                            checkpoint_path, "policy", "optimizer"
                        ),
                        save_hf=is_last_checkpoint,
                    )
                    torch.save(
                        train_dataloader.state_dict(),
                        os.path.join(checkpoint_path, "train_dataloader.pt"),
                    )
                    checkpointer.finalize_checkpoint(checkpoint_path)

        losses = train_results["loss"]
        metrics = {
            "loss": train_results["loss"].numpy(),
        }
        metrics.update(train_results["all_mb_metrics"])
        metrics = {k: np.mean(v).item() for k, v in metrics.items()}
        timing_metrics = timer.get_timing_metrics(reduction_op="sum")

        print("\n📊 Training Results:")
        print(f"  • Loss: {float(metrics['loss']):.4f}")
        print("\n⏱️  Timing:")
        # Display total time first, separately
        total_time = timing_metrics.get("total_step_time", 0)
        print(f"  • Total step time: {total_time:.2f}s")

        # Display all other timing metrics (if any)
        for k, v in sorted(
            timing_metrics.items(), key=lambda item: item[1], reverse=True
        ):
            if k != "total_step_time":
                percent = (v / total_time * 100) if total_time > 0 else 0
                print(f"  • {k}: {v:.2f}s ({percent:.1f}%)")

        logger.log_metrics(metrics, step + 1, prefix="train")
        logger.log_metrics(timing_metrics, step + 1, prefix="timing/train")

        timer.reset()
        step += 1

        if step >= master_config["sft"]["max_num_steps"]:
            break<|MERGE_RESOLUTION|>--- conflicted
+++ resolved
@@ -177,12 +177,8 @@
     policy = HfPolicy(
         cluster=cluster,
         config=policy_config,
-<<<<<<< HEAD
         tokenizer=tokenizer,
-        weights_path=Path(last_checkpoint_path) / "policy.pt"
-=======
         weights_path=Path(last_checkpoint_path) / "policy" / "weights"
->>>>>>> 5622163f
         if last_checkpoint_path
         else None,
         optimizer_path=Path(last_checkpoint_path) / "policy" / "optimizer"
