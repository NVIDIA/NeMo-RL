# Copyright (c) 2025, NVIDIA CORPORATION.  All rights reserved.
#
# Licensed under the Apache License, Version 2.0 (the "License");
# you may not use this file except in compliance with the License.
# You may obtain a copy of the License at
#
#     http://www.apache.org/licenses/LICENSE-2.0
#
# Unless required by applicable law or agreed to in writing, software
# distributed under the License is distributed on an "AS IS" BASIS,
# WITHOUT WARRANTIES OR CONDITIONS OF ANY KIND, either express or implied.
# See the License for the specific language governing permissions and
# limitations under the License.
from typing import Any, Tuple, TypedDict

import torch

from nemo_reinforcer.algorithms.interfaces import LossFunction
from nemo_reinforcer.algorithms.utils import (
    calculate_kl_penalty_joschu2020,
    masked_mean,
)
from nemo_reinforcer.distributed.batched_data_dict import BatchedDataDict


class ClippedPGLossConfig(TypedDict):
    reference_policy_kl_penalty: float
    ratio_eps_min: float
    ratio_eps_max: float
    use_on_policy_kl_approximation: bool
    use_importance_sampling_correction: bool


class ClippedPGLossDataDict(TypedDict):
    """Required keys for the Clipped Policy Gradient loss function."""

    input_ids: torch.Tensor
    advantages: torch.Tensor
    prev_logprobs: torch.Tensor
    generation_logprobs: torch.Tensor
    reference_policy_logprobs: torch.Tensor
    token_mask: torch.Tensor
    sample_mask: torch.Tensor
    __extra__: Any


class ClippedPGLossFn(LossFunction):
    """Generalized Clipped Policy Gradient loss function w/ KL regularization.

    This implements:

    - PPO (Clipped) - https://arxiv.org/abs/1707.06347
    - GRPO - https://arxiv.org/abs/2402.03300
    - REINFORCE/RLOO (set disable_ppo_ratio = True and ignores ratio_eps) - https://arxiv.org/abs/2402.14740

    Formula:
    L(θ) = E_t [ min(r_t(θ) * A_t, clip(r_t(θ), 1-ε, 1+ε) * A_t) ] - β * KL(π_θ || π_ref)

    where:
    - r_t(θ) = π_θ(a_t|s_t) / π_θ_old(a_t|s_t) is the probability ratio
    - A_t is the advantage estimate
    - ε is the clip parameter (ratio_eps)
        - As proposed in the DAPO paper (https://arxiv.org/pdf/2503.14476),
          we allow setting a distinct minimum and maximum value for the clip parameter (set to the same value for PPO/GRPO/etc.)
            - ratio_eps_min: minimum value for the clip parameter
            - ratio_eps_max: maximum value for the clip parameter
    - β is the KL penalty coefficient (reference_policy_kl_penalty)
    - KL(π_θ || π_ref) is the KL divergence between the current policy and reference policy (Schulman Approx.)

    For REINFORCE/RLOO (when disable_ppo_ratio=True), the formula simplifies to:
    L(θ) = E_t [ π_θ(a_t|s_t) * A_t ] - β * KL(π_θ || π_ref)
    """

    def __init__(self, cfg: ClippedPGLossConfig):
        self.ratio_eps_min = cfg["ratio_eps_min"]
        self.ratio_eps_max = cfg["ratio_eps_max"]
        self.reference_policy_kl_penalty = cfg["reference_policy_kl_penalty"]
        self.disable_ppo_ratio = cfg.get("disable_ppo_ratio", False)
        self.use_on_policy_kl_approximation = cfg["use_on_policy_kl_approximation"]
        self.use_importance_sampling_correction = cfg[
            "use_importance_sampling_correction"
        ]

    def __call__(
        self,
        next_token_logits: torch.Tensor,
        data: BatchedDataDict[ClippedPGLossDataDict],
    ) -> Tuple[torch.Tensor, dict]:
        """Clipped Policy Gradient RL loss function."""
        token_mask = data["token_mask"][:, 1:]
        sample_mask = data["sample_mask"]
        advantages = data["advantages"][:, 1:]
        prev_logprobs = data["prev_logprobs"][:, 1:]
        generation_logprobs = data["generation_logprobs"][:, 1:]
        reference_policy_logprobs = data["reference_policy_logprobs"][:, 1:]

        mask = token_mask * sample_mask.unsqueeze(-1)

        lp_error = torch.abs(generation_logprobs - prev_logprobs)  # noqa: F841  (precommit ignore for now)
        mult_prob_error = masked_mean(torch.exp(lp_error), mask).item()

        next_token_logits = next_token_logits[:, :-1]  # Remove last position's logits
        next_token_logprobs = torch.nn.functional.log_softmax(next_token_logits, dim=-1)

        next_tokens = data["input_ids"][:, 1:]  # Skip first token
        curr_logprobs = next_token_logprobs.gather(
            dim=-1, index=next_tokens.unsqueeze(-1)
        ).squeeze(-1)

        # Calculate KL regularization.
        if self.reference_policy_kl_penalty != 0:
            if self.use_on_policy_kl_approximation:
                kl_importance_weights = torch.exp(
                    curr_logprobs - generation_logprobs
                ).detach()
                kl_importance_weights = torch.nan_to_num(
                    kl_importance_weights, nan=0.0, posinf=0.0, neginf=0.0
                )
            else:
                kl_importance_weights = torch.ones_like(curr_logprobs)
            kl = (
                kl_importance_weights
                * self.reference_policy_kl_penalty
                * calculate_kl_penalty_joschu2020(
                    logprobs_policy=curr_logprobs,
                    logprobs_reference=reference_policy_logprobs,
                )
            )
            kl = masked_mean(kl, mask)
        else:
            kl = 0

        # Calculate clipped loss function if ppo ratio is enabled.
        if not self.disable_ppo_ratio:
            ratios = (curr_logprobs - prev_logprobs).exp()
            ratios_clamped = ratios.clamp(
                1.0 - self.ratio_eps_min, 1.0 + self.ratio_eps_max
            )
        else:
            ratios = curr_logprobs
            ratios_clamped = curr_logprobs

        loss1 = -advantages * ratios
        loss2 = -advantages * ratios_clamped

<<<<<<< HEAD
        if mask.sum() > 0:
            if self.use_importance_sampling_correction:
                actor_importance_weights = torch.exp(
                    prev_logprobs - generation_logprobs
                )
                actor_importance_weights = torch.nan_to_num(
                    actor_importance_weights, nan=0.0, posinf=0.0, neginf=0.0
                )
            else:
                actor_importance_weights = torch.ones_like(prev_logprobs)
            actor_loss = masked_mean(
                actor_importance_weights * torch.max(loss1, loss2), mask
            )
            loss = actor_loss + kl
        else:
            # disable this update since there are no valid tokens
            loss = loss1.view(-1)[0] * 0

=======
        actor_loss = masked_mean(torch.max(loss1, loss2), mask)
        loss = actor_loss + kl
>>>>>>> 78a98347
        with torch.no_grad():
            probs_ratio = masked_mean(ratios.detach(), mask).item()
            probs_ratio_clamped = masked_mean(ratios_clamped.detach(), mask).item()

        return (
            loss,
            {
                "loss": loss.item(),
                "probs_ratio": probs_ratio,
                "probs_ratio_clamped": probs_ratio_clamped,
                "kl_penalty": kl.item() / self.reference_policy_kl_penalty if kl else 0,
                "token_mult_prob_error": mult_prob_error,
            },
        )


class NLLLoss(LossFunction):
    def __call__(
        self, next_token_logits: torch.Tensor, data: BatchedDataDict
    ) -> Tuple[torch.Tensor, dict]:
        # logits shape: [batch_size, seq_len, vocab_size]
        # Get the next token logits for each position
        token_mask = data["token_mask"][:, 1:]
        sample_mask = data["sample_mask"]
        mask = token_mask * sample_mask.unsqueeze(-1)

        next_tokens = data.get("input_ids")[:, 1:].cuda()  # Skip first token
        next_token_logprobs = torch.nn.functional.log_softmax(next_token_logits, dim=-1)
        logprobs = next_token_logprobs[:, :-1]  # Remove last position's logits

        # Gather the logprobs for the actual next tokens
        token_logprobs = logprobs.gather(
            dim=-1, index=next_tokens.unsqueeze(-1)
        ).squeeze(-1)

        # Only compute loss on generated tokens (not input tokens)
        # by applying the token_loss_mask (shifted by 1 since we're predicting next tokens)
        num_unmasked_tokens = torch.sum(mask)
        if num_unmasked_tokens == 0:
            # prevent division by zero
            num_unmasked_tokens = torch.tensor(1)
        loss = -torch.sum(token_logprobs * mask) / num_unmasked_tokens

        return loss, {
            "loss": loss.item(),
            "num_unmasked_tokens": num_unmasked_tokens.item(),
            "total_tokens": mask.numel(),
        }<|MERGE_RESOLUTION|>--- conflicted
+++ resolved
@@ -143,29 +143,17 @@
         loss1 = -advantages * ratios
         loss2 = -advantages * ratios_clamped
 
-<<<<<<< HEAD
-        if mask.sum() > 0:
-            if self.use_importance_sampling_correction:
-                actor_importance_weights = torch.exp(
-                    prev_logprobs - generation_logprobs
-                )
-                actor_importance_weights = torch.nan_to_num(
-                    actor_importance_weights, nan=0.0, posinf=0.0, neginf=0.0
-                )
-            else:
-                actor_importance_weights = torch.ones_like(prev_logprobs)
-            actor_loss = masked_mean(
-                actor_importance_weights * torch.max(loss1, loss2), mask
+        if self.use_importance_sampling_correction:
+            actor_importance_weights = torch.exp(prev_logprobs - generation_logprobs)
+            actor_importance_weights = torch.nan_to_num(
+                actor_importance_weights, nan=0.0, posinf=0.0, neginf=0.0
             )
-            loss = actor_loss + kl
         else:
-            # disable this update since there are no valid tokens
-            loss = loss1.view(-1)[0] * 0
-
-=======
-        actor_loss = masked_mean(torch.max(loss1, loss2), mask)
+            actor_importance_weights = torch.ones_like(prev_logprobs)
+        actor_loss = masked_mean(
+            actor_importance_weights * torch.max(loss1, loss2), mask
+        )
         loss = actor_loss + kl
->>>>>>> 78a98347
         with torch.no_grad():
             probs_ratio = masked_mean(ratios.detach(), mask).item()
             probs_ratio_clamped = masked_mean(ratios_clamped.detach(), mask).item()
