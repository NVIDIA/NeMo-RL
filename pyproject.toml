[build-system]
requires = ["setuptools>=42", "wheel"]
build-backend = "setuptools.build_meta"

[project]
name = "nemo-reinforcer"
<<<<<<< HEAD
version = "0.1.0"
=======
dynamic = [
    "version",
    "readme",
]
>>>>>>> d9277a8a
description = "Nemo-Reinforcer: A Scalable and Efficient Post-Training Library for Models Ranging from 1 GPU to 1000s, and from Tiny to >100B Parameters"
requires-python = ">=3.10"
license = {text = "Apache 2.0"}
dependencies = [
    "torch==2.6.0",
    "colored==2.2.3",
    "ray[default]==2.43.0",
    "transformers",
    "wandb",
    "numpy",
    "datasets",
    "rich",
    "math-verify",
    "accelerate>=0.26",
    "tensorboard",
    "omegaconf",
    "torchdata",
    "vllm==0.8.0",
    "nvidia-ml-py",
    "hydra-core",
]

[tool.setuptools]
packages = ["nemo_reinforcer"]

[tool.setuptools.dynamic]
version = {attr = "nemo_reinforcer.__version__"}  # any module attribute compatible with ast.literal_eval
readme = {file = "README.md", content-type = "text/markdown"}

[dependency-groups]
build = [
    "torch==2.6.0",
    "setuptools",
    "packaging",
    "einops"
]
docs = [
    "sphinx",
    "sphinx-autobuild",  # For live doc serving while editing docs
    "sphinx-autodoc2",  # For documenting Python API
    "sphinx-copybutton",  # Adds a copy button for code blocks
    "myst_parser",  # For our markdown docs
    "nvidia-sphinx-theme",  # Our NVIDIA theme
]
dev = [
    "pre-commit==3.6.0",
    "ruff==0.9.9",
]
test = [
    "pytest>=7.0.0",
    "pytest-timeout",
    "pytest-cov",
]


[tool.black]
line-length = 120
include = '\.pyi?$'
exclude = '''
/(
    \.git
  | \.venv
  | build
)/
'''

[tool.pytest.ini_options]
testpaths = ["tests"]
python_files = "test_*.py"

[tool.ruff.lint]
# Enable all `pydocstyle` rules, limiting to those that adhere to the
# Google convention via `convention = "google"`, below.
select = ["D"]

# On top of the Google convention, disable `D417`, which requires
# documentation for every function parameter.
# TODO: Remove D10 once we are about to release to get all the docstrings written
ignore = ["D417", "D10"]

[tool.ruff.lint.pydocstyle]
convention = "google"

# Section to exclude errors for different file types
[tool.ruff.per-file-ignores]
# Ignore all directories named `tests`.
"tests/**" = ["D"]
# Ignore all files that end in `_test.py`.
"*_test.py" = ["D"]<|MERGE_RESOLUTION|>--- conflicted
+++ resolved
@@ -4,14 +4,10 @@
 
 [project]
 name = "nemo-reinforcer"
-<<<<<<< HEAD
-version = "0.1.0"
-=======
 dynamic = [
     "version",
     "readme",
 ]
->>>>>>> d9277a8a
 description = "Nemo-Reinforcer: A Scalable and Efficient Post-Training Library for Models Ranging from 1 GPU to 1000s, and from Tiny to >100B Parameters"
 requires-python = ">=3.10"
 license = {text = "Apache 2.0"}
