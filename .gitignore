# Adding to .gitignore helps reduce the size of your working_dir

.git
*.out
*.log
*.tar
*.tar.gz
.venv
venv
venvs
__pycache__/
_build/
build/
apidocs/
dist/
*.egg-info/
*.vscode/
<<<<<<< HEAD
uv.lock

# Test
.coverage
<<<<<<< HEAD
coverage.json
unit_results.json
unit_results/
=======
=======
release_run*
ckpts/

# Test
coverage.json
.coverage*
>>>>>>> 2e6ae3ed
test_assets/
>>>>>>> main

# Cache
uv_cache/
hf_home/
hf_datasets_cache/
*logs/
datasets/
docker/
wandb/
checkpoints/
results/
code_snapshots/<|MERGE_RESOLUTION|>--- conflicted
+++ resolved
@@ -15,26 +15,15 @@
 dist/
 *.egg-info/
 *.vscode/
-<<<<<<< HEAD
-uv.lock
-
-# Test
-.coverage
-<<<<<<< HEAD
-coverage.json
-unit_results.json
-unit_results/
-=======
-=======
-release_run*
-ckpts/
 
 # Test
 coverage.json
 .coverage*
->>>>>>> 2e6ae3ed
+unit_results.json
+unit_results/
+release_run*
+ckpts/
 test_assets/
->>>>>>> main
 
 # Cache
 uv_cache/
