--- conflicted
+++ resolved
@@ -125,13 +125,8 @@
     values: torch.Tensor,
     mask: torch.Tensor,
     dim: Optional[int] = None,
-<<<<<<< HEAD
-    global_normalization_factor: Optional[torch.Tensor] = None,
-) -> torch.Tensor:
-=======
     global_normalization_factor: Optional[torch.Tensor | float] = None,
 ):
->>>>>>> 383ed0b0
     """Computes the mean of a microbatch, using a global statistic as the normalization factor."""
     normalization_factor = (
         torch.sum(mask, dim=dim)
