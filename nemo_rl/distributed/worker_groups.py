--- conflicted
+++ resolved
@@ -248,44 +248,6 @@
         # Set up worker arguments and resources
         options = deepcopy(extra_options)
 
-<<<<<<< HEAD
-        # Use the worker's configuration interface if available
-        if hasattr(worker_class, "configure_worker"):
-            # Get complete worker configuration from the worker class
-            resources, env_vars, init_kwargs = worker_class.configure_worker(
-                num_gpus=num_gpus,
-                bundle_indices=bundle_indices,
-            )
-
-            # Apply resource configuration
-            if resources and "num_gpus" in resources:
-                num_gpus = resources["num_gpus"]
-
-            # Apply environment variables if provided
-            if env_vars:
-                if "runtime_env" not in options:
-                    options["runtime_env"] = {}
-                for k, v in env_vars.items():
-                    options["runtime_env"]["env_vars"][k] = v
-
-            # Apply initialization parameters
-            if init_kwargs:
-                worker_kwargs.update(init_kwargs)
-
-        # Create options for Ray actor
-        options["scheduling_strategy"] = PlacementGroupSchedulingStrategy(
-            placement_group=placement_group,
-            placement_group_bundle_index=placement_group_bundle_index,
-            placement_group_capture_child_tasks=True,
-        )
-        options["num_gpus"] = num_gpus
-
-        # Work-around for segmentation fault in `TaskEventBufferImpl::FlushEvents()` that can be triggered when the
-        # task-event stream is large.
-        options.setdefault("enable_task_events", False)
-
-=======
->>>>>>> 57eb44f3
         # If the user hasn't specified a py_executable, use the worker class's default
         initializer_options = {}
         if not options.get("runtime_env", {}).get("py_executable", None):
