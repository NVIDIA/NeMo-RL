--- conflicted
+++ resolved
@@ -228,16 +228,8 @@
                 f"Maximum number of retries reached ({max_retries}). Cluster resources may be insufficient or cluster itself is highly unstable. Please check your cluster configuration and your cluster logs."
             )
 
-<<<<<<< HEAD
-    def _init_placement_groups(self, strategy: str):
+    def _init_placement_groups(self, strategy: str) -> list[PlacementGroup]:
         """Creates a single placement group containing all bundles from all nodes.
-
-        This approach better supports vLLM and other frameworks that prefer having
-        a single placement group for all resources.
-=======
-    def _init_placement_groups(self, strategy: str) -> list[PlacementGroup]:
-        """Creates placement groups for each node in the cluster. Has empty groups for nodes that don't have any bundles.
->>>>>>> 14e821cf
 
         Args:
             strategy: Ray placement group strategy
@@ -319,13 +311,8 @@
 
         return self._node_placement_groups
 
-<<<<<<< HEAD
-    def get_placement_groups(self):
-        """Returns a list of placement groups that have at least one bundle.
-=======
     def get_placement_groups(self) -> list[PlacementGroup]:
         """Returns a list of placement groups that have at least one bundle, filtering out empty nodes.
->>>>>>> 14e821cf
 
         In the unified placement group approach, this will typically return a single
         placement group containing all bundles.
@@ -341,18 +328,13 @@
     def world_size(self) -> int:
         return self._world_size
 
-<<<<<<< HEAD
-    def node_count(self):
+    def node_count(self) -> int:
         """Returns an estimate of the number of nodes represented by bundles.
 
         Since we're using a unified placement group, we approximate this by returning
         the length of the bundle_ct_per_node_list that has non-zero bundles.
         """
         return sum(1 for count in self._bundle_ct_per_node_list if count > 0)
-=======
-    def node_count(self) -> int:
-        return len(self.get_placement_groups())
->>>>>>> 14e821cf
 
     def get_master_address_and_port(self) -> tuple[str, int]:
         """Gets the master address and port for the distributed training setup.
