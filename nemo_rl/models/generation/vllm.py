--- conflicted
+++ resolved
@@ -12,18 +12,12 @@
 # See the License for the specific language governing permissions and
 # limitations under the License.
 
-<<<<<<< HEAD
 import asyncio
+import copy
 import gc
 import os
 import uuid
-from typing import AsyncGenerator, List, Optional, TypedDict, Union
-=======
-import copy
-import gc
-import os
-from typing import Any, NotRequired, Optional, TypedDict, Union, cast
->>>>>>> 3db05c17
+from typing import Any, AsyncGenerator, NotRequired, Optional, TypedDict, Union, cast
 
 import numpy as np
 import ray
@@ -51,12 +45,9 @@
     max_model_len: int
     # Additional arguments for vLLM inserted by nemo rl based on the context of when vllm is used
     skip_tokenizer_init: bool
-<<<<<<< HEAD
     async_engine: bool
-=======
     load_format: NotRequired[str]
     precision: NotRequired[str]
->>>>>>> 3db05c17
 
 
 class VllmConfig(GenerationConfig):
@@ -175,12 +166,7 @@
                 "covers the vllm dependency. You may have to update nemo_rl/distributed/ray_actor_environment_registry.py. "
                 "If you are working interactively, you can install by running  `uv sync --extra vllm` anywhere in the repo."
             )
-<<<<<<< HEAD
-
-        vllm_kwargs = self.cfg.get("vllm_kwargs", {}).copy()
-=======
         vllm_kwargs: dict[str, Any] = copy.deepcopy(self.cfg.get("vllm_kwargs", {}))
->>>>>>> 3db05c17
 
         # Special handling for tensor parallel case
         if self.tensor_parallel_size > 1:
@@ -226,7 +212,6 @@
             **vllm_kwargs,
         )
 
-<<<<<<< HEAD
         if self.cfg["vllm_cfg"]["async_engine"]:
             from vllm.engine.arg_utils import AsyncEngineArgs
 
@@ -238,9 +223,6 @@
         return self.llm
 
     def is_alive(self):
-=======
-    def is_alive(self) -> bool:
->>>>>>> 3db05c17
         """Check if the worker is alive."""
         return True
 
@@ -304,27 +286,12 @@
 
         input_ids = data["input_ids"]
         input_lengths = data["input_lengths"]
-<<<<<<< HEAD
-        batch_stop_strings = data.get("stop_strings", [])
+        batch_stop_strings: list[list[str]] = data.get("stop_strings", [])
         stop_strings = self._merge_stop_strings(batch_stop_strings)
         sampling_params = self._build_sampling_params(
             greedy=greedy,
             stop_strings=stop_strings,
         )
-=======
-        # this function requires all generations have the same stop strings, so we collect all here
-        batch_stop_strings: list[list[str]] = data.get("stop_strings", [])
-        stop_strings: set[str] = set()
-        for sample_stop_strings in batch_stop_strings:
-            if sample_stop_strings:
-                stop_strings.update(sample_stop_strings)
-
-        # Add default stop strings from config
-        if self.cfg.get("stop_strings", None):
-            stop_strings.update(self.cfg["stop_strings"])
-
-        stop_strings: list[str] = list(stop_strings)
->>>>>>> 3db05c17
 
         # verify inputs have correct padding
         verify_right_padding(data, pad_value=self.cfg["pad_token_id"])
@@ -699,10 +666,10 @@
             print(f"Error during vLLM shutdown: {e}")
             return False
 
-<<<<<<< HEAD
     async def report_device_id(self) -> str:
-        if self.llm is None:
-            return "no_llm_device"
+        assert self.llm is not None, (
+            "Attempting to report device id with either an uninitialized vLLM or non-model-owner"
+        )
 
         # self.llm.collective_rpc will be a coroutine if self.llm is AsyncLLMEngine
         # result_or_coro = self.llm.collective_rpc("report_device_id", args=tuple())
@@ -713,35 +680,27 @@
         if asyncio.iscoroutine(result_or_coro):
             # For AsyncLLMEngine, await the collective_rpc coroutine.
             list_of_worker_results = await result_or_coro
-            return list_of_worker_results[0]
+            return cast(str, list_of_worker_results[0])
         else:
             # For LLM, collective_rpc is synchronous.
             list_of_worker_results = result_or_coro
-            return list_of_worker_results[0]
+            return cast(str, list_of_worker_results[0])
 
     async def update_weights_from_ipc_handles(self, ipc_handles):
-        if self.llm is None:
-            print(
-                f"Worker {getattr(self, 'rank', 'N/A')}: LLM is None, skipping weight update."
-            )
-            return False
-=======
-    def report_device_id(self) -> str:
-        assert self.llm is not None, (
-            "Attempting to report device id with either an uninitialized vLLM or non-model-owner"
-        )
-        return cast(str, self.llm.collective_rpc("report_device_id", args=tuple())[0])
-
-    def update_weights_from_ipc_handles(self, ipc_handles: dict[str, Any]) -> bool:
         """Update weights from IPC handles by delegating to the vLLM Worker implementation.
 
         Args:
             ipc_handles (dict): Dictionary mapping device UUIDs (str) to parameter IPC handles.
->>>>>>> 3db05c17
-
+
+        Returns:
+            bool: True if weights were successfully updated, False otherwise.
+        """
         # self.llm.collective_rpc will be a coroutine if self.llm is AsyncLLMEngine
         try:
-<<<<<<< HEAD
+            assert self.llm is not None, (
+                "Attempting to update weights with either an uninitialized vLLM or non-model-owner"
+            )
+
             if self.cfg["vllm_cfg"]["async_engine"]:
                 result_or_coro = self.llm.engine.model_executor.collective_rpc(
                     "update_weights_from_ipc_handles", args=(ipc_handles,)
@@ -763,15 +722,6 @@
                 )
                 return False
             return True
-=======
-            assert self.llm is not None, (
-                "Attempting to update weights with either an uninitialized vLLM or non-model-owner"
-            )
-            # Use collective_rpc to delegate to the UpdatableVllmInternalWorker implementation
-            return self.llm.collective_rpc(
-                "update_weights_from_ipc_handles", args=(ipc_handles,)
-            )[0]
->>>>>>> 3db05c17
         except Exception as e:
             print(f"Exception during collective_rpc for weight update: {e}")
             import traceback
@@ -779,10 +729,13 @@
             traceback.print_exc()
             return False
 
-<<<<<<< HEAD
     async def sleep(self):
-        if self.llm is None:
-            return
+        assert self.llm is not None, (
+            "Attempting to sleep with either an uninitialized vLLM or non-model-owner"
+        )
+
+        # Reset the prefix cache to ensure that prefix cache is not reused after weights are updated
+        self.llm.llm_engine.reset_prefix_cache()
 
         if self.cfg["vllm_cfg"]["async_engine"]:
             await self.llm.sleep(level=1)
@@ -793,8 +746,9 @@
         torch.cuda.empty_cache()
 
     async def wake_up(self, **kwargs):
-        if self.llm is None:
-            return
+        assert self.llm is not None, (
+            "Attempting to wake up with either an uninitialized vLLM or non-model-owner"
+        )
         tags = kwargs.get("tags")
 
         wake_up_args = {}
@@ -803,27 +757,6 @@
 
         if self.cfg["vllm_cfg"]["async_engine"]:
             await self.llm.wake_up(**wake_up_args)
-=======
-    def sleep(self) -> None:
-        assert self.llm is not None, (
-            "Attempting to sleep with either an uninitialized vLLM or non-model-owner"
-        )
-        # Reset the prefix cache to ensure that prefix cache is not reused after weights are updated
-        self.llm.llm_engine.reset_prefix_cache()
-        self.llm.sleep(level=1)
-        gc.collect()
-        torch.cuda.empty_cache()
-
-    def wake_up(self, **kwargs: Any) -> None:
-        assert self.llm is not None, (
-            "Attempting to wake up with either an uninitialized vLLM or non-model-owner"
-        )
-        # tags like ["weights", "kv_cache"]
-        # We can call this function with just tags=["weights"] while doing refit to
-        # avoid spiking memory with the kv_cache while the training fwk is awake.
-        if "tags" in kwargs:
-            self.llm.wake_up(tags=kwargs["tags"])
->>>>>>> 3db05c17
         else:
             self.llm.wake_up(**wake_up_args)
 
@@ -993,7 +926,6 @@
 
         return combined
 
-<<<<<<< HEAD
     def generate_async(
         self, data: BatchedDataDict[GenerationDatumSpec], greedy: bool = False
     ) -> BatchedDataDict[GenerationOutputSpec]:
@@ -1010,12 +942,18 @@
         )
 
         # Shard the data across the tied worker groups
-        sharded_data = data.shard_by_batch_size(self.dp_size, allow_uneven_shards=True)
-        future_bundle = self.worker_group.run_all_workers_multiple_data(
+        dp_size = self.sharding_annotations.get_axis_size("data_parallel")
+        sharded_data: list[SlicedDataDict] = data.shard_by_batch_size(
+            dp_size, allow_uneven_shards=True
+        )
+
+        future_bundle = self.worker_group.run_all_workers_sharded_data(
             "generate_async",
             sharded_data,
+            in_sharded_axes=["data_parallel"],
+            replicate_on_axes=None,  # just run on tp rank 0
+            output_is_replicated=None,
             common_kwargs={"greedy": greedy},
-            only_on="tied_leader",
         )
 
         # Get results from the workers, respecting tied worker groups (only one result per tied worker group)
@@ -1041,12 +979,8 @@
 
         return combined
 
-    def prepare_for_generation(self, *args, **kwargs):
-        """Abstract method that must be implemented by subclasses."""
-=======
     def prepare_for_generation(self, *args: Any, **kwargs: Any) -> bool:
         """Wake workers up."""
->>>>>>> 3db05c17
         try:
             # Use run_all_workers_single_data for methods that don't need data
             futures = self.worker_group.run_all_workers_single_data(
