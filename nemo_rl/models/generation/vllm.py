# Copyright (c) 2025, NVIDIA CORPORATION.  All rights reserved.
#
# Licensed under the Apache License, Version 2.0 (the "License");
# you may not use this file except in compliance with the License.
# You may obtain a copy of the License at
#
#     http://www.apache.org/licenses/LICENSE-2.0
#
# Unless required by applicable law or agreed to in writing, software
# distributed under the License is distributed on an "AS IS" BASIS,
# WITHOUT WARRANTIES OR CONDITIONS OF ANY KIND, either express or implied.
# See the License for the specific language governing permissions and
# limitations under the License.

import asyncio
import copy
import gc
import os
import uuid
from typing import Any, AsyncGenerator, NotRequired, Optional, TypedDict, Union, cast

import numpy as np
import ray
import torch

from nemo_rl.distributed.batched_data_dict import BatchedDataDict, SlicedDataDict
from nemo_rl.distributed.named_sharding import NamedSharding
from nemo_rl.distributed.virtual_cluster import (
    RayVirtualCluster,
)
from nemo_rl.distributed.worker_groups import RayWorkerBuilder, RayWorkerGroup
from nemo_rl.models.generation.interfaces import (
    GenerationConfig,
    GenerationDatumSpec,
    GenerationInterface,
    GenerationOutputSpec,
    verify_right_padding,
)
from nemo_rl.models.huggingface.common import ModelFlag


class VllmSpecificArgs(TypedDict):
    tensor_parallel_size: int
    pipeline_parallel_size: int
    gpu_memory_utilization: float
    max_model_len: int
    # Additional arguments for vLLM inserted by nemo rl based on the context of when vllm is used
    skip_tokenizer_init: bool
    async_engine: bool
    load_format: NotRequired[str]
    precision: NotRequired[str]


class VllmConfig(GenerationConfig):
    vllm_cfg: VllmSpecificArgs
    vllm_kwargs: NotRequired[dict[str, Any]]


@ray.remote
class VllmGenerationWorker:
    def __repr__(self) -> str:
        """Customizes the actor's prefix in the Ray logs.

        This makes it easier to identify which worker is producing specific log messages.
        """
        return f"{self.__class__.__name__}"

    @staticmethod
    def configure_worker(
        num_gpus: int | float, bundle_indices: Optional[tuple[int, list[int]]] = None
    ) -> tuple[dict[str, Any], dict[str, str], dict[str, Any]]:
        """Provides complete worker configuration for vLLM tensor and pipeline parallelism.

        This method configures the worker based on its role in tensor and pipeline parallelism,
        which is determined directly from the bundle_indices parameter.

        Args:
            num_gpus: Original GPU allocation for this worker based on the placement group
            bundle_indices: Tuple of (node_idx, local_bundle_indices) for parallelism (if applicable)

        Returns:
            tuple with complete worker configuration:
              - 'resources': Resource allocation (e.g., num_gpus)
              - 'env_vars': Environment variables for this worker
              - 'init_kwargs': Parameters to pass to __init__ of the worker
        """
        # Initialize configuration
        resources: dict[str, Any] = {"num_gpus": num_gpus}
        init_kwargs: dict[str, Any] = {}
        env_vars: dict[str, str] = {}

        local_bundle_indices = None
        if bundle_indices is not None:
            node_idx = bundle_indices[0]
            local_bundle_indices = bundle_indices[1]
            init_kwargs["bundle_indices"] = local_bundle_indices

            """
            compute a unique seed from the node_idx and bundle_indices:
            node_idx = 0, bundle_indices = [0, 1, 2, 3] -> seed = 0*1024 + 0
            node_idx = 0, bundle_indices = [4, 5, 6, 7] -> seed = 0*1024 + 1
            node_idx = 1, bundle_indices = [0, 1, 2, 3] -> seed = 1*1024 + 0
            node_idx = 1, bundle_indices = [4, 5, 6, 7] -> seed = 1*1024 + 1
            """
            # For single worker groups, use a simpler seed calculation
            if len(local_bundle_indices) == 1:
                seed = node_idx * 1024 + local_bundle_indices[0]
            else:
                # For parallel groups, use the original calculation
                bundle_id = local_bundle_indices[0] // len(local_bundle_indices)
                seed = node_idx * 1024 + bundle_id

            init_kwargs["seed"] = seed

        # Check if this worker is part of a parallel group (either TP or TP+PP)
        # Include the "or local_bundle_indices is None" condition to restore original behavior
        is_part_of_parallel_workers = (
            local_bundle_indices is not None and len(local_bundle_indices) > 1
        ) or local_bundle_indices is None

        if is_part_of_parallel_workers:
            # Ray + vllm likes to manage GPU assignment internally for parallel groups
            resources["num_gpus"] = 0
            env_vars["RAY_EXPERIMENTAL_NOSET_CUDA_VISIBLE_DEVICES"] = "1"
            init_kwargs["fraction_of_gpus"] = num_gpus

        env_vars["VLLM_ENABLE_V1_MULTIPROCESSING"] = "0"
        # Skip vllm P2P check and rely on driver to report peer to peer capability.
        env_vars["VLLM_SKIP_P2P_CHECK"] = "1"

        return resources, env_vars, init_kwargs

    def __init__(
        self,
        config: VllmConfig,
        bundle_indices: Optional[list[int]] = None,
        fraction_of_gpus: float = 1.0,
        seed: Optional[int] = None,
    ):
        """Initialize a vLLM worker for distributed inference.

        Args:
            config: Configuration dictionary for the policy
            bundle_indices: List of local bundle indices within a node for parallelism.
                          Only needed for the first worker in each tied worker group.
            fraction_of_gpus: Fraction of GPUs to use for this worker
            seed: Random seed for initialization
        """
        self.cfg = config

        self.model_name = self.cfg["model_name"]
        self.tensor_parallel_size = self.cfg["vllm_cfg"]["tensor_parallel_size"]
        self.pipeline_parallel_size = self.cfg["vllm_cfg"]["pipeline_parallel_size"]
        self.gpu_memory_utilization = self.cfg["vllm_cfg"]["gpu_memory_utilization"]
        self.fraction_of_gpus = fraction_of_gpus
        self.is_model_owner = bundle_indices is not None

        # Add debug information about bundle_indices and model ownership
        if self.is_model_owner:
            print(
                f"[VLLM DEBUG] Worker is a model owner with bundle_indices: {bundle_indices}"
            )
        else:
            print("[VLLM DEBUG] Worker is NOT a model owner (bundle_indices is None)")

        # Skip model loading if we're not the model owner
        if not self.is_model_owner:
            self.llm = None
            self.tokenizer = None
            self.rank = 0
            self.world_size = 1
            return

        # In Ray+vLLM setup, each worker process considers itself rank 0
        # vLLM handles the parallelism internally through Ray
        self.rank = 0
        self.world_size = 1

        try:
            import vllm

            self.SamplingParams = vllm.SamplingParams
        except ImportError:
            raise ImportError(
                "vLLM is not installed. Please check that the py_executable in the runtime_env of VllmGenerationWorker "
                "covers the vllm dependency. You may have to update nemo_rl/distributed/ray_actor_environment_registry.py. "
                "If you are working interactively, you can install by running  `uv sync --extra vllm` anywhere in the repo."
            )
        vllm_kwargs: dict[str, Any] = copy.deepcopy(self.cfg.get("vllm_kwargs", {}))

        # Calculate total parallel size (TP * PP)
        total_parallel_size = self.tensor_parallel_size * self.pipeline_parallel_size

        # Special handling for parallel case (either TP or PP or both)
        if total_parallel_size > 1:
            # Configure vLLM for tensor/pipeline parallelism within Ray
            # Reset CUDA_VISIBLE_DEVICES to allow vLLM to manage GPU assignment
            os.environ.pop("CUDA_VISIBLE_DEVICES", None)
            os.environ["VLLM_RAY_PER_WORKER_GPUS"] = str(
                self.fraction_of_gpus / total_parallel_size
            )

            # Set bundle indices for parallel workers
            # For pipeline parallelism, we need to provide all bundle indices to vLLM
            print(
                f"[VLLM DEBUG] Model owner with pipeline_parallel_size={self.pipeline_parallel_size}, tensor_parallel_size={self.tensor_parallel_size}"
            )
            print(f"[VLLM DEBUG] Setting VLLM_RAY_BUNDLE_INDICES to {bundle_indices}")

            # Convert the indices to strings and join them
            bundle_indices_str = ",".join(map(str, bundle_indices))
            os.environ["VLLM_RAY_BUNDLE_INDICES"] = bundle_indices_str
            print(
                f"[VLLM DEBUG] VLLM_RAY_BUNDLE_INDICES environment variable set to: {os.environ.get('VLLM_RAY_BUNDLE_INDICES')}"
            )

            # Use Ray for distributed execution in parallel mode
            vllm_kwargs["distributed_executor_backend"] = "ray"
        else:
            # For non-parallel mode, explicitly set executor to None to avoid Ray issues
            vllm_kwargs["distributed_executor_backend"] = None

<<<<<<< HEAD
        os.environ["VLLM_USE_V1"] = "1"
=======
        if not self.cfg["vllm_cfg"]["async_engine"]:
            os.environ["VLLM_USE_V1"] = "1"
>>>>>>> 81592134

        load_format = self.cfg["vllm_cfg"]["load_format"]
        if ModelFlag.VLLM_LOAD_FORMAT_AUTO.matches(self.model_name):
            load_format = "auto"

        llm_kwargs = dict(
            model=self.model_name,
            load_format=load_format,
            skip_tokenizer_init=self.cfg["vllm_cfg"]["skip_tokenizer_init"],
<<<<<<< HEAD
            tensor_parallel_size=self.tensor_parallel_size,
            pipeline_parallel_size=self.pipeline_parallel_size,
            gpu_memory_utilization=self.gpu_memory_utilization,
=======
            tensor_parallel_size=self.cfg["vllm_cfg"]["tensor_parallel_size"],
            gpu_memory_utilization=self.cfg["vllm_cfg"]["gpu_memory_utilization"],
>>>>>>> 81592134
            enable_prefix_caching=torch.cuda.get_device_capability()[0] >= 8,
            dtype=self.cfg["vllm_cfg"]["precision"],
            seed=seed,
            # Don't use cuda-graph by default as it leads to convergence issues (see https://github.com/NVIDIA/NeMo-RL/issues/186)
            enforce_eager=True,
            max_model_len=self.cfg["vllm_cfg"]["max_model_len"],
            trust_remote_code=True,
            worker_extension_cls="nemo_rl.models.generation.vllm_backend.VllmInternalWorkerExtension",
            enable_sleep_mode=True,
            disable_log_stats=True,
            **vllm_kwargs,
        )

        if self.cfg["vllm_cfg"]["async_engine"]:
            from vllm.engine.arg_utils import AsyncEngineArgs
            from vllm.engine.async_llm_engine import AsyncLLMEngine

            self.llm = AsyncLLMEngine.from_engine_args(AsyncEngineArgs(**llm_kwargs))
        else:
            self.llm = vllm.LLM(**llm_kwargs)

    def llm(self):
        return self.llm

    def is_alive(self):
        """Check if the worker is alive."""
        return True

    def _merge_stop_strings(self, batch_stop_strings):
        stop_set: set[str] = set()

        if self.cfg.get("stop_strings"):
            stop_set.update(self.cfg["stop_strings"])

        if batch_stop_strings is not None:
            for sample_ss in batch_stop_strings:
                if sample_ss:
                    stop_set.update(sample_ss)

        return list(stop_set) if stop_set else None

    def _build_sampling_params(self, *, greedy: bool, stop_strings):
        top_k_cfg = self.cfg["top_k"]
        top_k_val = 1 if greedy else (top_k_cfg if top_k_cfg is not None else -1)

        temperature = 0.0 if greedy else self.cfg["temperature"]

        return self.SamplingParams(
            temperature=temperature,
            top_p=self.cfg["top_p"],
            top_k=top_k_val,
            max_tokens=self.cfg["max_new_tokens"],
            logprobs=0,
            stop_token_ids=self.cfg["stop_token_ids"],
            stop=stop_strings,
            include_stop_str_in_output=True,
        )

    def generate(
        self, data: BatchedDataDict[GenerationDatumSpec], greedy: bool = False
    ) -> BatchedDataDict[GenerationOutputSpec]:
        """Generate a batch of data using vLLM generation.

        Args:
            data: BatchedDataDict containing input_ids and input_lengths tensors
            greedy: Whether to use greedy decoding instead of sampling

        Returns:
            BatchedDataDict conforming to GenerationOutputSpec:
                - output_ids: input + generated token IDs with proper padding
                - logprobs: Log probabilities for tokens
                - generation_lengths: Lengths of each response
                - unpadded_sequence_lengths: Lengths of each input + generated sequence
        """
        # Handle empty input case
        if len(data["input_ids"]) == 0:
            # Return empty BatchedDataDict with all required fields
            return BatchedDataDict[GenerationOutputSpec](
                {
                    "output_ids": torch.zeros((0, 0), dtype=torch.long),
                    "logprobs": torch.zeros((0, 0), dtype=torch.float),
                    "generation_lengths": torch.zeros(0, dtype=torch.long),
                    "unpadded_sequence_lengths": torch.zeros(0, dtype=torch.long),
                }
            )

        input_ids = data["input_ids"]
        input_lengths = data["input_lengths"]
        batch_stop_strings: list[list[str]] = data.get("stop_strings", [])
        stop_strings = self._merge_stop_strings(batch_stop_strings)
        sampling_params = self._build_sampling_params(
            greedy=greedy,
            stop_strings=stop_strings,
        )

        # verify inputs have correct padding
        verify_right_padding(data, pad_value=self.cfg["pad_token_id"])

        # Convert inputs to vLLM format
        batch_size = input_ids.shape[0]
        # Original input length with padding
        padded_input_length = input_ids.size(1)

        # Prepare prompts for vLLM (removing padding)
        prompts = []

        for i in range(batch_size):
            # Use input_lengths to get only valid tokens (not padding)
            valid_length = input_lengths[i].item()
            valid_ids = (
                input_ids[i, :valid_length] if valid_length > 0 else input_ids[i, :0]
            )
            token_ids = valid_ids.tolist()

            prompts.append({"prompt_token_ids": token_ids})

        # Generate outputs
        assert self.llm is not None, (
            "Attempting to generate with either an uninitialized vLLM or non-model-owner"
        )
        outputs = self.llm.generate(prompts, sampling_params)

        # Process the outputs - but preserve the original input padding structure
        output_ids_list = []
        logprobs_list = []
        generation_lengths = []
        unpadded_sequence_lengths = []
        max_length = 0
        for output in outputs:
            max_length = max(max_length, len(output.outputs[0].token_ids))

        for i, output in enumerate(outputs):
            # Extract generated tokens
            sequence_length = input_lengths[i]
            generation = output.outputs[0]
            generated_tokens = list(generation.token_ids)

            # Calculate total sequence length (original input length + generated tokens)
            total_length = padded_input_length + max_length

            # Create a new tensor with the right size and fill with padding token
            full_output = torch.full(
                (total_length,), self.cfg["pad_token_id"], dtype=input_ids.dtype
            )

            # Copy original input (with padding) into the beginning
            full_output[:sequence_length] = input_ids[i][:sequence_length]

            # Add generated tokens after the original input
            full_output[sequence_length : sequence_length + len(generated_tokens)] = (
                torch.tensor(generated_tokens)
            )

            output_ids_list.append(full_output)
            full_logprobs = torch.zeros(total_length, dtype=torch.float32)
            if hasattr(generation, "logprobs") and generation.logprobs:
                try:
                    for idx, logprob_dict in enumerate(generation.logprobs):
                        if logprob_dict:
                            position = sequence_length + idx
                            full_logprobs[position] = next(iter(logprob_dict.items()))[
                                1
                            ].logprob
                except Exception:
                    import traceback

                    traceback.print_exc()

            logprobs_list.append(full_logprobs)

            response_length = sequence_length + len(generated_tokens)
            generation_lengths.append(len(generated_tokens))
            unpadded_sequence_lengths.append(response_length)
        # Create return data conforming to GenerationOutputSpec
        output_ids = torch.stack(output_ids_list)
        logprobs = torch.stack(logprobs_list)

        return_data = BatchedDataDict[GenerationOutputSpec](
            {
                "output_ids": output_ids,
                "logprobs": logprobs,
                "generation_lengths": torch.tensor(
                    generation_lengths, dtype=torch.long
                ),
                "unpadded_sequence_lengths": torch.tensor(
                    unpadded_sequence_lengths, dtype=torch.long
                ),
            }
        )

        return return_data

    async def generate_async(
        self, data: BatchedDataDict[GenerationDatumSpec], greedy: bool = False
    ) -> AsyncGenerator[BatchedDataDict[GenerationOutputSpec], None]:
        """Generate a batch of data using vLLM's AsyncLLMEngine, yielding results as they are ready.

        Args:
            data: BatchedDataDict containing input_ids and input_lengths tensors
            greedy: Whether to use greedy decoding instead of sampling

        Yields:
            BatchedDataDict conforming to GenerationOutputSpec for each completed sequence:
                - output_ids: input + generated token IDs with proper padding for the single sequence
                - logprobs: Log probabilities for tokens for the single sequence
                - generation_lengths: Lengths of each response for the single sequence
                - unpadded_sequence_lengths: Lengths of each input + generated sequence for the single sequence
        """
        if not self.cfg["vllm_cfg"]["async_engine"]:
            raise RuntimeError(
                "generate_async can only be used when async_engine is enabled in vLLM config."
            )

        # Handle empty input case
        if len(data["input_ids"]) == 0:
            return

        verify_right_padding(data, pad_value=self.cfg["pad_token_id"])

        input_ids_batch = data["input_ids"]
        input_lengths_batch = data["input_lengths"]
        batch_size = input_ids_batch.shape[0]

        batch_specific_stop_strings_list = data.get(
            "stop_strings", [[] for _ in range(batch_size)]
        )

        request_id_to_context = {}
        task_futures = []

        # Helper coroutine to consume the vLLM's async generator for a single request
        async def get_single_request_output(vllm_request_async_gen):
            # The vLLM AsyncLLMEngine.generate() is an async generator.
            final_request_output = None
            async for req_output in vllm_request_async_gen:
                final_request_output = req_output
            return final_request_output

        for i in range(batch_size):
            # Prepare prompt token IDs for this specific sample
            current_input_actual_length = input_lengths_batch[i].item()
            prompt_token_ids_list = (
                input_ids_batch[i, :current_input_actual_length].tolist()
                if current_input_actual_length > 0
                else []
            )
            prompt = {"prompt_token_ids": prompt_token_ids_list}

            per_sample_stop_strings = None
            if batch_specific_stop_strings_list and i < len(
                batch_specific_stop_strings_list
            ):
                per_sample_stop_strings = batch_specific_stop_strings_list[i]

            final_stop_strings_for_sample = self._merge_stop_strings(
                [per_sample_stop_strings] if per_sample_stop_strings else None
            )

            sampling_params_for_request = self._build_sampling_params(
                greedy=greedy,
                stop_strings=final_stop_strings_for_sample,
            )

            request_id = str(uuid.uuid4())

            # self.llm.generate() returns an async generator for a single request
            vllm_request_generator = self.llm.generate(
                prompt=prompt,
                sampling_params=sampling_params_for_request,
                request_id=request_id,
            )
            # Create a task for the helper coroutine that consumes this generator
            task = asyncio.create_task(
                get_single_request_output(vllm_request_generator)
            )

            context_for_this_task = {
                "original_input_ids_row": input_ids_batch[i],
                "original_input_length_scalar": current_input_actual_length,
            }
            request_id_to_context[request_id] = context_for_this_task
            task_futures.append(task)

        for task_future_completed in asyncio.as_completed(task_futures):
            try:
                vllm_output_single = await task_future_completed
            except Exception as e:
                print(f"Error in a generation task: {e}")
                import traceback

                traceback.print_exc()
                continue

            request_id_from_output = vllm_output_single.request_id
            context = request_id_to_context[request_id_from_output]
            original_input_ids_single_row = context["original_input_ids_row"]
            original_input_actual_length = context["original_input_length_scalar"]

            # Process the single vLLM output
            generation_details = vllm_output_single.outputs[0]
            generated_token_ids = list(generation_details.token_ids)
            num_generated_tokens = len(generated_token_ids)

            original_padded_len_of_this_input_row = original_input_ids_single_row.shape[
                0
            ]
            final_output_tensor_len = (
                original_padded_len_of_this_input_row + num_generated_tokens
            )

            # Create output_ids tensor for this single item
            output_ids_single_item = torch.full(
                (final_output_tensor_len,),
                self.cfg["pad_token_id"],
                dtype=original_input_ids_single_row.dtype,
                device=original_input_ids_single_row.device,
            )
            # Copy original input (up to its actual length)
            output_ids_single_item[:original_input_actual_length] = (
                original_input_ids_single_row[:original_input_actual_length]
            )
            # Add generated tokens after the actual input
            output_ids_single_item[
                original_input_actual_length : original_input_actual_length
                + num_generated_tokens
            ] = torch.tensor(
                generated_token_ids,
                dtype=original_input_ids_single_row.dtype,
                device=original_input_ids_single_row.device,
            )

            # Reshape to (1, seq_len) for BatchedDataDict
            output_ids_single_item_batched = output_ids_single_item.unsqueeze(0)

            # Create logprobs tensor for this single item
            logprobs_single_item = torch.zeros(
                (1, final_output_tensor_len),
                dtype=torch.float32,
                device=original_input_ids_single_row.device,
            )
            if hasattr(generation_details, "logprobs") and generation_details.logprobs:
                for idx, logprob_dict_per_token in enumerate(
                    generation_details.logprobs
                ):
                    if logprob_dict_per_token and idx < len(generated_token_ids):
                        token_id_at_idx = generated_token_ids[idx]
                        if token_id_at_idx in logprob_dict_per_token:
                            logprob_value = logprob_dict_per_token[
                                token_id_at_idx
                            ].logprob
                            position_in_output_tensor = (
                                original_input_actual_length + idx
                            )
                            if position_in_output_tensor < final_output_tensor_len:
                                logprobs_single_item[0, position_in_output_tensor] = (
                                    logprob_value
                                )

            # Generation lengths
            generation_lengths_tensor = torch.tensor(
                [num_generated_tokens],
                dtype=torch.long,
                device=original_input_ids_single_row.device,
            )

            # Unpadded sequence lengths (actual_input + actual_generated)
            unpadded_total_length = original_input_actual_length + num_generated_tokens
            unpadded_sequence_lengths_tensor = torch.tensor(
                [unpadded_total_length],
                dtype=torch.long,
                device=original_input_ids_single_row.device,
            )

            yielded_batch = BatchedDataDict[GenerationOutputSpec](
                {
                    "output_ids": output_ids_single_item_batched,
                    "logprobs": logprobs_single_item,
                    "generation_lengths": generation_lengths_tensor,
                    "unpadded_sequence_lengths": unpadded_sequence_lengths_tensor,
                }
            )
            yield yielded_batch

    def generate_text(
        self, data: BatchedDataDict[GenerationDatumSpec], greedy: bool = False
    ) -> BatchedDataDict[GenerationOutputSpec]:
        """Generate text responses using vLLM generation.

        Args:
            data: BatchedDataDict containing prompts with text strings
            greedy: Whether to use greedy decoding instead of sampling

        Returns:
            BatchedDataDict containing:
                - texts: List of generated text responses
        """
        # Extract stop_strings if provided, else use default from config
        batch_stop_strings: list[list[str] | None] = data.get(
            "stop_strings", [self.cfg.get("stop_strings")] * len(data["prompts"])
        )

        # This function requires all generations have the same stop strings, so we collect all here
        stop_strings: set[str] = set()
        for sample_stop_strings in batch_stop_strings:
            if sample_stop_strings:
                stop_strings.update(sample_stop_strings)

        # Add default stop strings from config
        if self.cfg.get("stop_strings", None):
            stop_strings.update(self.cfg["stop_strings"])

        stop_strings: list[str] | None = (
            list(stop_strings) if len(stop_strings) > 0 else None
        )

        # Read generation parameters from config
        top_k = self.cfg["top_k"] if self.cfg["top_k"] is not None else -1
        sampling_params = self.SamplingParams(
            temperature=self.cfg["temperature"] if not greedy else 0,
            top_p=self.cfg["top_p"],
            top_k=top_k if not greedy else 1,
            max_tokens=self.cfg["max_new_tokens"],
            stop_token_ids=self.cfg["stop_token_ids"],
            stop=stop_strings,
            include_stop_str_in_output=True,  # returning stop strings like hf
        )

        # Generate outputs
        assert self.llm is not None, (
            "Attempting to generate with either an uninitialized vLLM or non-model-owner"
        )
        outputs = self.llm.generate(data["prompts"], sampling_params)
        texts = [output.outputs[0].text for output in outputs]

        # Convert to BatchedDataDict
        return_data: BatchedDataDict[GenerationOutputSpec] = BatchedDataDict(
            {"texts": texts}
        )
        return return_data

    def shutdown(self) -> bool:
        """Clean up vLLM resources."""
        try:
            if self.llm is not None:
                is_async_engine = self.cfg.get("vllm_cfg", {}).get(
                    "async_engine", False
                )

                if is_async_engine:
                    try:
                        self.llm.shutdown_background_loop()
                    except Exception as e_stop:
                        print(f"Error calling shutdown_background_loop: {e_stop}")
                # Explicitly delete the engine. This may trigger its __del__ method.
                del self.llm

            self.llm = None
            self.tokenizer = None

            # Force garbage collection
            gc.collect()
            torch.cuda.empty_cache()

            return True
        except Exception as e:
            print(f"Error during vLLM shutdown: {e}")
            return False

    def report_device_id(self) -> str:
        """Report device ID from the vLLM worker."""
        assert self.llm is not None, (
            "Attempting to report device id with either an uninitialized vLLM or non-model-owner"
        )

        if self.cfg["vllm_cfg"]["async_engine"]:
            raise RuntimeError(
                "report_device_id cannot be used with async_engine=True. Use report_device_id_async instead."
            )

        result_or_coro = self.llm.collective_rpc("report_device_id", args=tuple())
        list_of_worker_results = result_or_coro
        return cast(str, list_of_worker_results[0])

    async def report_device_id_async(self) -> str:
        """Async version of report_device_id."""
        assert self.llm is not None, (
            "Attempting to report device id with either an uninitialized vLLM or non-model-owner"
        )

        if not self.cfg["vllm_cfg"]["async_engine"]:
            raise RuntimeError(
                "report_device_id_async can only be used with async_engine=True. Use report_device_id instead."
            )

        result_or_coro = self.llm.engine.model_executor.collective_rpc(
            "report_device_id", args=tuple()
        )
<<<<<<< HEAD
        print("report_device_id called")
        if asyncio.iscoroutine(result_or_coro):
            list_of_worker_results = await result_or_coro
            return list_of_worker_results[0]
=======

        if asyncio.iscoroutine(result_or_coro):
            list_of_worker_results = await result_or_coro
>>>>>>> 81592134
        else:
            list_of_worker_results = result_or_coro

        return cast(str, list_of_worker_results[0])

    def update_weights_from_ipc_handles(self, ipc_handles: dict[str, Any]) -> bool:
        """Update weights from IPC handles by delegating to the vLLM Worker implementation.

        Args:
            ipc_handles (dict): Dictionary mapping device UUIDs (str) to parameter IPC handles.

        Returns:
            bool: True if weights were successfully updated, False otherwise.
        """
        try:
            assert self.llm is not None, (
                "Attempting to update weights with either an uninitialized vLLM or non-model-owner"
            )

            if self.cfg["vllm_cfg"]["async_engine"]:
                raise RuntimeError(
                    "update_weights_from_ipc_handles cannot be used with async_engine=True. Use update_weights_from_ipc_handles_async instead."
                )

            result_or_coro = self.llm.collective_rpc(
                "update_weights_from_ipc_handles", args=(ipc_handles,)
            )
            worker_result = result_or_coro[0]

            if not worker_result:
                print(
                    f"Error: Worker failed to update weights. Result: {worker_result}"
                )
                return False
            return True
        except Exception as e:
            print(f"Exception during collective_rpc for weight update: {e}")
            import traceback

            traceback.print_exc()
            return False

    async def update_weights_from_ipc_handles_async(
        self, ipc_handles: dict[str, Any]
    ) -> bool:
        """Async version of update_weights_from_ipc_handles.

        Args:
            ipc_handles (dict): Dictionary mapping device UUIDs (str) to parameter IPC handles.

        Returns:
            bool: True if weights were successfully updated, False otherwise.
        """
        try:
            assert self.llm is not None, (
                "Attempting to update weights with either an uninitialized vLLM or non-model-owner"
            )

            if not self.cfg["vllm_cfg"]["async_engine"]:
                raise RuntimeError(
                    "update_weights_from_ipc_handles_async can only be used with async_engine=True. Use update_weights_from_ipc_handles instead."
                )

            result_or_coro = self.llm.engine.model_executor.collective_rpc(
                "update_weights_from_ipc_handles", args=(ipc_handles,)
            )

            if asyncio.iscoroutine(result_or_coro):
                worker_results = await result_or_coro
            else:
                worker_results = result_or_coro

            worker_result = worker_results[0]

            if not worker_result:
                print(
                    f"Error: Worker failed to update weights. Result: {worker_result}"
                )
                return False
            return True
        except Exception as e:
            print(f"Exception during collective_rpc for weight update: {e}")
            import traceback

            traceback.print_exc()
            return False

    def sleep(self):
        """Put the vLLM engine to sleep."""
        assert self.llm is not None, (
            "Attempting to sleep with either an uninitialized vLLM or non-model-owner"
        )

        if self.cfg["vllm_cfg"]["async_engine"]:
            raise RuntimeError(
                "sleep cannot be used with async_engine=True. Use sleep_async instead."
            )

        # Reset the prefix cache to ensure that prefix cache is not reused after weights are updated
        self.llm.llm_engine.reset_prefix_cache()
        self.llm.sleep(level=1)

        gc.collect()
        torch.cuda.empty_cache()

    async def sleep_async(self):
        """Async version of sleep."""
        assert self.llm is not None, (
            "Attempting to sleep with either an uninitialized vLLM or non-model-owner"
        )

        if not self.cfg["vllm_cfg"]["async_engine"]:
            raise RuntimeError(
                "sleep_async can only be used with async_engine=True. Use sleep instead."
            )

        # Reset the prefix cache to ensure that prefix cache is not reused after weights are updated
        self.llm.engine.reset_prefix_cache()
        await self.llm.sleep(level=1)

        gc.collect()
        torch.cuda.empty_cache()

    def wake_up(self, **kwargs):
        """Wake up the vLLM engine."""
        assert self.llm is not None, (
            "Attempting to wake up with either an uninitialized vLLM or non-model-owner"
        )

        if self.cfg["vllm_cfg"]["async_engine"]:
            raise RuntimeError(
                "wake_up cannot be used with async_engine=True. Use wake_up_async instead."
            )

        tags = kwargs.get("tags")

        wake_up_args = {}
        if tags is not None:
            wake_up_args["tags"] = tags

        self.llm.wake_up(**wake_up_args)

    async def wake_up_async(self, **kwargs):
        """Async version of wake_up."""
        assert self.llm is not None, (
            "Attempting to wake up with either an uninitialized vLLM or non-model-owner"
        )

        if not self.cfg["vllm_cfg"]["async_engine"]:
            raise RuntimeError(
                "wake_up_async can only be used with async_engine=True. Use wake_up instead."
            )

        tags = kwargs.get("tags")

        wake_up_args = {}
        if tags is not None:
            wake_up_args["tags"] = tags

        await self.llm.wake_up(**wake_up_args)


class VllmGeneration(GenerationInterface):
    def __init__(
        self,
        cluster: RayVirtualCluster,
        config: VllmConfig,
        name_prefix: str = "vllm_policy",
        workers_per_node: Optional[Union[int, list[int]]] = None,
    ):
        """Initialize a vLLM policy with distributed workers."""
        # Store config
        self.cfg = config
        # Ensure all required VllmConfig fields are present
        missing_keys = [
            key for key in VllmConfig.__required_keys__ if key not in self.cfg
        ]
        assert not missing_keys, (
            f"VLLM Configuration Error: Missing required keys in VllmConfig.\n"
            f"Missing keys: {', '.join(missing_keys)}\n"
            f"Provided keys: {', '.join(self.cfg.keys())}\n"
            f"Please update your configuration to include all required VLLM parameters."
        )

        self.sharding_annotations = NamedSharding(
            layout=np.arange(cluster.world_size()).reshape(
                -1,  # DP
                config["vllm_cfg"]["pipeline_parallel_size"],  # PP
                config["vllm_cfg"]["tensor_parallel_size"],  # TP
            ),
            names=["data_parallel", "pipeline_parallel", "tensor_parallel"],
        )
        self.total_parallel_size = self.sharding_annotations.get_axis_size(
            "tensor_parallel"
        ) * self.sharding_annotations.get_axis_size("pipeline_parallel")

        # Create worker builder for VllmGenerationWorker
        worker_builder = RayWorkerBuilder(
            "nemo_rl.models.generation.vllm.VllmGenerationWorker", config
        )

        # Check if we need parallelism-aware worker group creation
        if self.total_parallel_size > 1:
            # For parallelism, create node-aware worker groups
            node_bundle_indices = self._get_tied_worker_bundle_indices(cluster)

            self.worker_group = RayWorkerGroup(
                cluster,
                worker_builder,
                name_prefix=name_prefix,
                bundle_indices_list=node_bundle_indices,
                sharding_annotations=self.sharding_annotations,
            )
        else:
            # Use standard worker group creation for non-parallel case
            self.worker_group = RayWorkerGroup(
                cluster,
                worker_builder,
                name_prefix=name_prefix,
                workers_per_node=workers_per_node,
                sharding_annotations=self.sharding_annotations,
            )

        # Number of data parallel groups is the number of tied worker groups
        self.dp_size = self.worker_group.group_count

    def _get_tied_worker_bundle_indices(self, cluster):
        """Calculate bundle indices for tensor and pipeline parallel workers.

        With a unified placement group (single PG for all resources), we need to create
        tied worker groups that do not accidentally span multiple physical nodes.  We
        therefore construct groups by first grouping the bundles by the node Ray has
        placed them on and then slicing those per-node bundle lists into chunks of
        size `tensor_parallel_size`.  This mimics the behaviour we previously had
        when each node had its own placement group while still keeping the single
        placement-group design which vLLM expects.
        """
        # Get the placement groups from the cluster (should be a single unified PG)
        placement_groups = cluster.get_placement_groups()

        if not placement_groups:
            raise ValueError("No placement groups available in the cluster")

        unified_pg = placement_groups[0]

        # Total parallel sizes
        tp_size = self.sharding_annotations.get_axis_size("tensor_parallel")
        pp_size = self.sharding_annotations.get_axis_size("pipeline_parallel")

        # ---------------------------------------------------------------
        # Build bundle-to-node mapping once
        # ---------------------------------------------------------------
        try:
            import ray

            pg_table = ray.util.placement_group_table(unified_pg)
            bundle_to_node: dict[int, str] = pg_table["bundles_to_node_id"]
        except Exception as e:
            raise RuntimeError(
                "Failed to retrieve bundle/node mapping from Ray for placement group."
            ) from e

        from collections import defaultdict

        node_id_to_bundles: dict[str, list[int]] = defaultdict(list)
        for b_idx, n_id in bundle_to_node.items():
            node_id_to_bundles[n_id].append(b_idx)

        for lst in node_id_to_bundles.values():
            lst.sort()

        # Logical node indices for reproducible seeding
        node_idx_lookup = {
            nid: idx for idx, nid in enumerate(sorted(node_id_to_bundles))
        }

        def pop_stage_bundles(tp: int) -> list[int] | None:
            # Return tp bundle indices, preferring a single node but falling back to multiple nodes if necessary.

            # 1. try one node
            for nid, bundles in node_id_to_bundles.items():
                if len(bundles) >= tp:
                    chosen = bundles[:tp]
                    del bundles[:tp]
                    if not bundles:
                        del node_id_to_bundles[nid]
                    return chosen

            # 2. aggregate across nodes
            chosen: list[int] = []
            for nid in list(node_id_to_bundles.keys()):
                take = min(tp - len(chosen), len(node_id_to_bundles[nid]))
                chosen.extend(node_id_to_bundles[nid][:take])
                del node_id_to_bundles[nid][:take]
                if not node_id_to_bundles[nid]:
                    del node_id_to_bundles[nid]
                if len(chosen) == tp:
                    break
            return chosen if len(chosen) == tp else None

        tied_groups: list[tuple[int, list[int]]] = []

        total_stages = pp_size  # 1 for TP-only; >1 for PP
        while True:
            replica_bundles: list[int] = []
            for stage in range(total_stages):
                stage_bundles = pop_stage_bundles(tp_size)
                if stage_bundles is None:
                    # cannot satisfy more replicas
                    replica_bundles = []
                    break
                replica_bundles.extend(stage_bundles)
                print(f"[VLLM DEBUG]   stage {stage} bundles {stage_bundles}")

            if not replica_bundles:
                break

            first_node_id = bundle_to_node[replica_bundles[0]]
            tied_groups.append((node_idx_lookup[first_node_id], replica_bundles))
            print(
                f"[VLLM DEBUG] Created worker group #{len(tied_groups) - 1} with bundles: {replica_bundles}"
            )

        if not tied_groups:
            raise ValueError(
                "Unable to allocate any worker groups with the available resources."
            )

        return tied_groups

    def generate(
        self, data: BatchedDataDict[GenerationDatumSpec], greedy: bool = False
    ) -> BatchedDataDict[GenerationOutputSpec]:
        """Generate a batch of data using vLLM."""
        assert isinstance(data, BatchedDataDict), (
            f"data must be a BatchedDataDict, got type: {type(data)}"
        )
        assert "input_ids" in data and "input_lengths" in data, (
            "input_ids and input_lengths are required in data for vLLM generation"
        )

        # Shard the data across the tied worker groups
        dp_size = self.sharding_annotations.get_axis_size("data_parallel")
        sharded_data: list[SlicedDataDict] = data.shard_by_batch_size(
            dp_size, allow_uneven_shards=True
        )
        future_bundle = self.worker_group.run_all_workers_sharded_data(
            "generate",
            sharded_data,
            in_sharded_axes=["data_parallel"],
            replicate_on_axes=None,  # just run on tp rank 0
            output_is_replicated=None,
            common_kwargs={"greedy": greedy},
        )

        # Get results from the workers, respecting tied worker groups (only one result per tied worker group)
        results = self.worker_group.get_all_worker_results(future_bundle)

        # Combine results from all tied worker groups
        combined: BatchedDataDict[GenerationOutputSpec] = BatchedDataDict.from_batches(
            results, pad_value_dict={"output_ids": self.cfg["pad_token_id"]}
        )

        # Verify the output has all required fields
        required_keys = [
            "output_ids",
            "generation_lengths",
            "unpadded_sequence_lengths",
            "logprobs",
        ]
        missing_keys = [key for key in required_keys if key not in combined]
        if missing_keys:
            raise ValueError(
                f"Missing required keys for GenerationOutputSpec: {missing_keys}"
            )

        return combined

    def generate_text(
        self, data: BatchedDataDict[GenerationDatumSpec], greedy: bool = False
    ) -> BatchedDataDict[GenerationOutputSpec]:
        """Generate text responses using vLLM."""
        assert isinstance(data, BatchedDataDict), (
            f"data must be a BatchedDataDict, got type: {type(data)}"
        )

        # Get total batch size
        batch_size = len(data["prompts"])

        # Shard the data across the tied worker groups
        dp_size = self.sharding_annotations.get_axis_size("data_parallel")
        sharded_data = data.shard_by_batch_size(dp_size, batch_size=batch_size)
        future_bundle = self.worker_group.run_all_workers_sharded_data(
            "generate_text",
            sharded_data,
            in_sharded_axes=["data_parallel"],
            replicate_on_axes=None,  # just run on tp rank 0
            output_is_replicated=None,
            common_kwargs={"greedy": greedy},
        )

        # Get results from the workers, respecting tied worker groups (only one result per tied worker group)
        results = self.worker_group.get_all_worker_results(future_bundle)

        # Combine results from all tied worker groups
        combined: BatchedDataDict[GenerationOutputSpec] = BatchedDataDict.from_batches(
            results, pad_value_dict={"output_ids": self.cfg["pad_token_id"]}
        )

        # Verify the output has all required fields
        required_keys = ["texts"]
        missing_keys = [key for key in required_keys if key not in combined]
        if missing_keys:
            raise ValueError(
                f"Missing required keys for GenerationOutputSpec: {missing_keys}"
            )

        return combined

    def generate_async(
        self, data: BatchedDataDict[GenerationDatumSpec], greedy: bool = False
    ) -> BatchedDataDict[GenerationOutputSpec]:
        if not self.cfg["vllm_cfg"]["async_engine"]:
            raise RuntimeError(
                "generate_async can only be used when async_engine is enabled in VllmConfig."
            )

        assert isinstance(data, BatchedDataDict), (
            f"data must be a BatchedDataDict, got type: {type(data)}"
        )
        assert "input_ids" in data and "input_lengths" in data, (
            "input_ids and input_lengths are required in data for vLLM generation"
        )

        # Shard the data across the tied worker groups
        dp_size = self.sharding_annotations.get_axis_size("data_parallel")
        sharded_data: list[SlicedDataDict] = data.shard_by_batch_size(
            dp_size, allow_uneven_shards=True
        )

        future_bundle = self.worker_group.run_all_workers_sharded_data(
            "generate_async",
            sharded_data,
            in_sharded_axes=["data_parallel"],
            replicate_on_axes=None,  # just run on tp rank 0
            output_is_replicated=None,
            common_kwargs={"greedy": greedy},
        )

        # Get results from the workers, respecting tied worker groups (only one result per tied worker group)
        results = self.worker_group.get_all_worker_results(future_bundle)

        # Combine results from all tied worker groups
        combined = BatchedDataDict.from_batches(
            results, pad_value_dict={"output_ids": self.cfg["pad_token_id"]}
        )

        # Verify the output has all required fields
        required_keys = [
            "output_ids",
            "generation_lengths",
            "unpadded_sequence_lengths",
            "logprobs",
        ]
        missing_keys = [key for key in required_keys if key not in combined]
        if missing_keys:
            raise ValueError(
                f"Missing required keys for GenerationOutputSpec: {missing_keys}"
            )

        return combined

    def prepare_for_generation(self, *args: Any, **kwargs: Any) -> bool:
        """Wake workers up."""
        try:
            # Choose the appropriate method based on async_engine setting
            method_name = (
                "wake_up_async" if self.cfg["vllm_cfg"]["async_engine"] else "wake_up"
            )
            # Use run_all_workers_single_data for methods that don't need data
            futures = self.worker_group.run_all_workers_single_data(
<<<<<<< HEAD
                method_name,
                run_rank_0_only_axes=["tensor_parallel", "pipeline_parallel"],
                **kwargs,
=======
                method_name, run_rank_0_only_axes=["tensor_parallel"], **kwargs
>>>>>>> 81592134
            )
            # Wait for all futures to complete
            results = ray.get(futures)
            return all(result for result in results if result is not None)
        except Exception as e:
            print(f"Error during policy preparation: {e}")
            return False

    def finish_generation(self, *args: Any, **kwargs: Any) -> bool:
        """Sleep workers."""
        try:
            # Choose the appropriate method based on async_engine setting
            method_name = (
                "sleep_async" if self.cfg["vllm_cfg"]["async_engine"] else "sleep"
            )
            # Use run_all_workers_single_data for methods that don't need data
            futures = self.worker_group.run_all_workers_single_data(
                method_name,
<<<<<<< HEAD
                run_rank_0_only_axes=["tensor_parallel", "pipeline_parallel"],
=======
                run_rank_0_only_axes=["tensor_parallel"],
>>>>>>> 81592134
            )
            # Wait for all futures to complete
            results = ray.get(futures)
            return all(result for result in results if result is not None)
        except Exception as e:
            print(f"Error during policy preparation: {e}")
            return False

    def shutdown(self) -> bool:
        """Shut down all vLLM workers and clean up resources."""
        try:
            # Use the worker group's shutdown method with the worker's cleanup method
            return self.worker_group.shutdown(cleanup_method="shutdown")
        except Exception as e:
            print(f"Error during policy shutdown: {e}")
            return False

    def update_weights(self, ipc_handles: dict[str, Any]) -> bool:
        """Update weights of the policy using IPC handles, considering tensor parallelism.

        For tp > 1, only the leader in each tensor parallel tied worker group will update weights.

        Args:
            ipc_handles (dict): Dictionary mapping device UUIDs (str) to parameter IPC handles.

        Returns:
            bool: True if weights were successfully updated, False otherwise.
        """
        if not self.worker_group or not self.worker_group.workers:
            return False

        try:
            # Choose the appropriate method based on async_engine setting
            method_name = (
                "update_weights_from_ipc_handles_async"
                if self.cfg["vllm_cfg"]["async_engine"]
                else "update_weights_from_ipc_handles"
            )
            # Directly pass ipc_handles to the method
            futures = self.worker_group.run_all_workers_single_data(
                method_name,
                ipc_handles=ipc_handles,
                run_rank_0_only_axes=["tensor_parallel", "pipeline_parallel"],
            )
            # Wait for all futures to complete
            results = ray.get(futures)
            return all(result for result in results if result is not None)
        except Exception as e:
            print(f"Error updating weights: {e}")
            return False

    def __del__(self) -> None:
        """Shuts down the worker groups when the object is deleted or is garbage collected.

        This is an extra safety net in case the user forgets to call shutdown() and the pointer to
        the object is lost due to leaving a function scope. It's always recommended that the
        user calls shutdown().
        """
        self.shutdown()<|MERGE_RESOLUTION|>--- conflicted
+++ resolved
@@ -220,12 +220,8 @@
             # For non-parallel mode, explicitly set executor to None to avoid Ray issues
             vllm_kwargs["distributed_executor_backend"] = None
 
-<<<<<<< HEAD
-        os.environ["VLLM_USE_V1"] = "1"
-=======
         if not self.cfg["vllm_cfg"]["async_engine"]:
             os.environ["VLLM_USE_V1"] = "1"
->>>>>>> 81592134
 
         load_format = self.cfg["vllm_cfg"]["load_format"]
         if ModelFlag.VLLM_LOAD_FORMAT_AUTO.matches(self.model_name):
@@ -235,14 +231,9 @@
             model=self.model_name,
             load_format=load_format,
             skip_tokenizer_init=self.cfg["vllm_cfg"]["skip_tokenizer_init"],
-<<<<<<< HEAD
             tensor_parallel_size=self.tensor_parallel_size,
             pipeline_parallel_size=self.pipeline_parallel_size,
             gpu_memory_utilization=self.gpu_memory_utilization,
-=======
-            tensor_parallel_size=self.cfg["vllm_cfg"]["tensor_parallel_size"],
-            gpu_memory_utilization=self.cfg["vllm_cfg"]["gpu_memory_utilization"],
->>>>>>> 81592134
             enable_prefix_caching=torch.cuda.get_device_capability()[0] >= 8,
             dtype=self.cfg["vllm_cfg"]["precision"],
             seed=seed,
@@ -740,16 +731,9 @@
         result_or_coro = self.llm.engine.model_executor.collective_rpc(
             "report_device_id", args=tuple()
         )
-<<<<<<< HEAD
-        print("report_device_id called")
+
         if asyncio.iscoroutine(result_or_coro):
             list_of_worker_results = await result_or_coro
-            return list_of_worker_results[0]
-=======
-
-        if asyncio.iscoroutine(result_or_coro):
-            list_of_worker_results = await result_or_coro
->>>>>>> 81592134
         else:
             list_of_worker_results = result_or_coro
 
@@ -1231,13 +1215,9 @@
             )
             # Use run_all_workers_single_data for methods that don't need data
             futures = self.worker_group.run_all_workers_single_data(
-<<<<<<< HEAD
                 method_name,
                 run_rank_0_only_axes=["tensor_parallel", "pipeline_parallel"],
                 **kwargs,
-=======
-                method_name, run_rank_0_only_axes=["tensor_parallel"], **kwargs
->>>>>>> 81592134
             )
             # Wait for all futures to complete
             results = ray.get(futures)
@@ -1256,11 +1236,7 @@
             # Use run_all_workers_single_data for methods that don't need data
             futures = self.worker_group.run_all_workers_single_data(
                 method_name,
-<<<<<<< HEAD
                 run_rank_0_only_axes=["tensor_parallel", "pipeline_parallel"],
-=======
-                run_rank_0_only_axes=["tensor_parallel"],
->>>>>>> 81592134
             )
             # Wait for all futures to complete
             results = ray.get(futures)
