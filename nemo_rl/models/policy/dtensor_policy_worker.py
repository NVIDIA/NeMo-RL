# Copyright (c) 2025, NVIDIA CORPORATION.  All rights reserved.
#
# Licensed under the Apache License, Version 2.0 (the "License");
# you may not use this file except in compliance with the License.
# You may obtain a copy of the License at
#
#     http://www.apache.org/licenses/LICENSE-2.0
#
# Unless required by applicable law or agreed to in writing, software
# distributed under the License is distributed on an "AS IS" BASIS,
# WITHOUT WARRANTIES OR CONDITIONS OF ANY KIND, either express or implied.
# See the License for the specific language governing permissions and
# limitations under the License.

import gc
import os
from collections import defaultdict
from contextlib import AbstractContextManager, contextmanager, nullcontext
from typing import Any, Generator, Iterable, Optional, Union, cast

import ray
import torch
from torch import nn
from torch.distributed.fsdp import (
    FSDPModule,
)
from torch.distributed.tensor import DTensor
from transformers import AutoModelForCausalLM, AutoTokenizer
from transformers.integrations.accelerate import find_tied_parameters

from nemo_rl.algorithms.interfaces import LossFunction, LossType
from nemo_rl.distributed.batched_data_dict import BatchedDataDict
from nemo_rl.models.dtensor.parallelize import (
    _parallelize_model,
    clip_grad_by_total_norm_,
    get_grad_norm,
    get_logprobs_from_vocab_parallel_logits,
    to_local_if_dtensor,
)
from nemo_rl.models.huggingface.common import ModelFlag
from nemo_rl.models.policy import PolicyConfig
from nemo_rl.models.policy.interfaces import (
    LogprobOutputSpec,
    ReferenceLogprobOutputSpec,
)
from nemo_rl.models.policy.utils import (
    get_gpu_info,
    import_class_from_path,
    sliding_window_overwrite,
)
from nemo_rl.utils.native_checkpoint import (
    load_checkpoint,
    save_checkpoint,
)


@contextmanager
def unshard_fsdp2_model(model: nn.Module) -> Generator[None, None, None]:
    """Explicitly unshard and then reshard the FSDP2 modules. Useful for logprob inference."""
    try:
        for module in model.modules():
            if isinstance(module, FSDPModule):
                module.unshard()
        yield
    finally:
        for module in model.modules():
            if isinstance(module, FSDPModule):
                module.reshard()


@torch.no_grad()
def get_cpu_state_dict(
    state_generator: Iterable[tuple[str, Union[torch.Tensor, DTensor]]],
    pin_memory: bool = False,
) -> dict[str, torch.Tensor]:
    """Copy the state dict generator to CPU memory.

    Args:
        state_generator (Iterable[tuple[str, Union[torch.Tensor, DTensor]]]):
            An iterable that yields (key, tensor) pairs from a model state.
        pin_memory (bool, optional):
            Whether to allocate the CPU tensors in pinned memory for faster GPU transfer.
            Defaults to False.

    Returns:
        dict[str, torch.Tensor]: A dictionary mapping parameter names to CPU tensors.
    """
    new_state_dict = {}
    for k, v in state_generator:
        val = to_local_if_dtensor(v)

        if len(val.shape) == 0:
            new_state_dict[k] = val.cpu()
        else:
            cpu_tensor = torch.empty(
                *val.shape, device="cpu", pin_memory=pin_memory, dtype=val.dtype
            )
            cpu_tensor.copy_(val, non_blocking=True)
            new_state_dict[k] = cpu_tensor

    torch.cuda.synchronize()
    return new_state_dict


@ray.remote(
    runtime_env={"env_vars": {"PYTORCH_CUDA_ALLOC_CONF": "expandable_segments:True"}}
)
class DTensorPolicyWorker:
<<<<<<< HEAD
    DEFAULT_PY_EXECUTABLE = PY_EXECUTABLES.BASE

    def __repr__(self) -> str:
=======
    def __repr__(self):
>>>>>>> 383ed0b0
        """Customizes the actor's prefix in the Ray logs.

        This makes it easier to identify which worker is producing specific log messages.
        """
        if torch.distributed.is_initialized():
            return f"{self.__class__.__qualname__}[rank={torch.distributed.get_rank()}]"
        else:
            return f"{self.__class__.__qualname__}"

    def __init__(
        self,
        config: PolicyConfig,
        tokenizer: AutoTokenizer,
        weights_path: Optional[str] = None,
        optimizer_path: Optional[str] = None,
        init_optimizer: bool = True,
        init_reference_model: bool = True,
    ):
        self.cfg = config
        # torch distributed init. Envars for rank, world_size, and master_addr and master_port are set from the ray remote call
        torch.distributed.init_process_group(backend="nccl")
        rank = torch.distributed.get_rank()
        world_size = torch.distributed.get_world_size()
        model_name = self.cfg["model_name"]

        self.cpu_offload = self.cfg["dtensor_cfg"]["cpu_offload"]
        self.max_grad_norm = self.cfg["max_grad_norm"]

        if self.cfg["precision"] == "float32":
            self.dtype = torch.float32
        elif self.cfg["precision"] == "bfloat16":
            self.dtype = torch.bfloat16
        elif self.cfg["precision"] == "float16":
            self.dtype = torch.float16
        else:
            raise ValueError(f"Unknown precision: {self.cfg['precision']}")

        print(f"[Rank {rank}] Loading model {model_name} on CPU...")
        self.model = AutoModelForCausalLM.from_pretrained(
            model_name,
            device_map="cpu",  # load weights onto CPU initially
            # Always load the model in float32 to keep master weights in float32.
            # Keeping the master weights in lower precision has shown to cause issues with convergence.
            # https://github.com/NVIDIA/NeMo-RL/issues/279 will fix the issue of CPU OOM for larger models.
            torch_dtype=torch.float32,
            **sliding_window_overwrite(
                model_name
            ),  # due to https://github.com/huggingface/transformers/issues/38002
        )
        # caching since this property is not always preserved after FSDP
        self.num_tied_weights = len(find_tied_parameters(self.model))
        self.skip_tie_check = os.environ.get(
            "NRL_SKIP_TIED_WEIGHT_CHECK"
        ) or ModelFlag.SKIP_DTENSOR_TIED_WEIGHTS_CHECK.matches(model_name)

        self.tokenizer = tokenizer
        # ------------------------------------------------
        # 3) Move to GPU + Composable FSDP
        #    (Initialize device mesh, shard submodules, then shard entire model)
        # ------------------------------------------------

        tp_size = self.cfg["dtensor_cfg"]["tensor_parallel_size"]
        dp_size = world_size // tp_size
        assert world_size % tp_size == 0, (
            f"World size({world_size}) must be divisible by TP size({tp_size}) to use DTensor"
        )

        mesh_2d = torch.distributed.device_mesh.init_device_mesh(
            "cuda", (dp_size, tp_size), mesh_dim_names=("dp", "tp")
        )
        self.dp_mesh, self.tp_mesh = mesh_2d["dp"], mesh_2d["tp"]
        self.dp_size = dp_size
        self.tp_size = tp_size

        self.model = _parallelize_model(
            self.model,
            self.dp_mesh,
            self.tp_mesh,
            param_dtype=self.dtype,
            sequence_parallel=self.cfg["dtensor_cfg"]["sequence_parallel"],
            cpu_offload=self.cpu_offload,
            activation_checkpointing=self.cfg["dtensor_cfg"][
                "activation_checkpointing"
            ],
        )

        if self.cpu_offload:
            self.model = self.move_buffer_to_device(self.model, "cpu")

        # used for streaming update inference engine weights
        self._held_sharded_state_dict_reference: Optional[dict[str, torch.Tensor]] = (
            None
        )
        self._held_streamed_param_reference: Optional[dict[str, torch.Tensor]] = None

        if init_reference_model:
            self.reference_model_state_dict = get_cpu_state_dict(
                self.model.state_dict().items(), pin_memory=True
            )
            self.reference_model_buffers = get_cpu_state_dict(
                self.model.named_buffers(), pin_memory=True
            )

        if init_optimizer:
            optimizer_cls = import_class_from_path(self.cfg["optimizer"]["name"])
            self.optimizer = optimizer_cls(
                self.model.parameters(), **self.cfg["optimizer"]["kwargs"]
            )
        else:
            self.optimizer = None

        if "scheduler" in self.cfg and self.optimizer is not None:
            if isinstance(self.cfg["scheduler"], dict):
                scheduler_cls = import_class_from_path(
                    cast(str, self.cfg["scheduler"]["name"])
                )
                self.scheduler = scheduler_cls(
                    self.optimizer, **self.cfg["scheduler"]["kwargs"]
                )
            else:
                schedulers = []
                for scheduler_cfg in self.cfg["scheduler"]:
                    if "name" in scheduler_cfg:
                        schedulers.append(
                            import_class_from_path(scheduler_cfg["name"])(
                                self.optimizer, **scheduler_cfg["kwargs"]
                            )
                        )
                    else:
                        assert "milestones" in scheduler_cfg, (
                            "unknown scheduler config: ",
                            scheduler_cfg,
                        )
                        milestones: list[int] = scheduler_cfg["milestones"]

                self.scheduler = torch.optim.lr_scheduler.SequentialLR(
                    self.optimizer, schedulers, milestones
                )

        elif self.optimizer is not None:
            ## default to a passthrough LR schedule
            self.scheduler = torch.optim.lr_scheduler.LambdaLR(
                self.optimizer, lr_lambda=lambda epoch: 1
            )

        # restore
        if weights_path:
            self.load_checkpoint(weights_path, optimizer_path)
        else:
            print(
                "No weights path provided. Starting from scratch (default policy init)"
            )

    def is_alive(self) -> bool:
        return True

    def reset_peak_memory_stats(self) -> None:
        torch.cuda.reset_peak_memory_stats()

    def get_gpu_info(self) -> dict[str, Any]:
        """Return information about the GPU being used by this worker."""
        return get_gpu_info(self.model)

    def train(
        self,
        data: BatchedDataDict[Any],
        loss_fn: LossFunction,
        eval_mode: bool = False,
        gbs: Optional[int] = None,
        mbs: Optional[int] = None,
    ) -> dict[str, Any]:
        """Train the policy on a batch of data with a given loss function."""
        # Check if the model has tied weights
        if (
            self.num_tied_weights != 0
            and self.cfg["dtensor_cfg"]["tensor_parallel_size"] > 1
            and not self.skip_tie_check
        ):
            raise ValueError(
                f"Using dtensor policy with tp size {self.cfg['dtensor_cfg']['tensor_parallel_size']} for model ({self.cfg['model_name']}) that has tied weights (num_tied_weights={self.num_tied_weights}) is not supported (https://github.com/NVIDIA/NeMo-RL/issues/227). Please use dtensor policy with tensor parallel == 1 instead."
            )
        if gbs is None:
            gbs = self.cfg["train_global_batch_size"]
        if mbs is None:
            mbs = self.cfg["train_micro_batch_size"]
        local_gbs = gbs // self.dp_size
        dataset_size = data["input_ids"].shape[0]
        num_global_batches = dataset_size // local_gbs

        # dim 1 is always assumed to be the sequence dim, sanity check this here
        sequence_dim = 1
        seq_dim_size = data.get("input_ids").shape[sequence_dim]
        for k, v in data.items():
            if torch.is_tensor(v) and len(v.shape) > 1:
                assert v.shape[sequence_dim] == seq_dim_size, (
                    f"Dim 1 must be the sequence dim, expected dim 1={seq_dim_size} but got shape {v.shape}"
                )

        if eval_mode:
            ctx: AbstractContextManager[Any] = torch.no_grad()
            self.model.eval()
        else:
            ctx = nullcontext()
            # Ensure model is in training mode
            self.model.train()

        with ctx:
            # Get data from batch and move to device
            data.to("cuda")

            losses = []
            all_mb_metrics = []
<<<<<<< HEAD
            for gb_start in range(0, dataset_size, local_gbs):
                global_batch: BatchedDataDict[Any] = data.slice(
=======
            for gb_idx, gb_start in enumerate(range(0, dataset_size, local_gbs)):
                global_batch: BatchedDataDict = data.slice(
>>>>>>> 383ed0b0
                    gb_start, gb_start + local_gbs
                )

                assert "sample_mask" in global_batch, (
                    "sample_mask must be present in the data!"
                )
                ## get the normalization factor for the loss
                local_valid_seqs = torch.sum(global_batch["sample_mask"])

                if not "token_mask" in global_batch:
                    local_valid_toks = (
                        local_valid_seqs * global_batch["input_ids"].shape[1]
                    )
                else:
                    local_valid_toks = torch.sum(
                        global_batch["token_mask"][:, 1:]
                        * global_batch["sample_mask"].unsqueeze(-1)
                    )

                to_reduce = torch.tensor([local_valid_seqs, local_valid_toks]).cuda()
                torch.distributed.all_reduce(to_reduce, group=self.dp_mesh.get_group())
                global_valid_seqs, global_valid_toks = to_reduce[0], to_reduce[1]

                if (
                    hasattr(loss_fn, "loss_type")
                    and loss_fn.loss_type == LossType.TOKEN_LEVEL
                ):
                    assert "token_mask" in global_batch, (
                        "token_mask must be present in the data when using token-level loss"
                    )

                self.optimizer.zero_grad()
                mb_losses = []
                batch = data.get_batch(batch_idx=gb_idx, batch_size=local_gbs)
                # Calculate number of microbatches to process
                # make_microbatch_iterator assumes that the batch size is a multiple of the microbatch size
                # so its safe to not check for the case where the last data slice is smaller than mbs
                if self.cfg["dynamic_batching"]["enabled"]:
                    mb_iterator = batch.make_microbatch_iterator_with_dynamic_shapes()
                else:
                    mb_iterator = batch.make_microbatch_iterator(mbs)

<<<<<<< HEAD
                for mb in global_batch.make_microbatch_iterator(mbs):
                    input_ids = mb["input_ids"].cuda()

                    input_lengths = mb["input_lengths"]
=======
                for mb in mb_iterator:
                    input_ids = mb.get("input_ids").cuda()
                    input_lengths = mb.get("input_lengths")
>>>>>>> 383ed0b0
                    batch_size, seq_len = input_ids.shape

                    attention_mask = torch.zeros(
                        (batch_size, seq_len), dtype=torch.long, device=input_ids.device
                    )
                    for i, length in enumerate(input_lengths):
                        # For right-padded sequence, set 1s at the beginning of the sequence
                        attention_mask[i, :length] = 1

                    with torch.autocast(device_type="cuda", dtype=self.dtype):
                        attention_mask_input_all_ones = torch.ones(
                            (batch_size, seq_len),
                            dtype=torch.long,
                            device=input_ids.device,
                        )
                        position_ids = torch.arange(
                            seq_len, device=input_ids.device
                        ).repeat(batch_size, 1)

                        outputs = self.model(
                            input_ids=input_ids,
                            attention_mask=attention_mask_input_all_ones,
                            position_ids=position_ids,
                            use_cache=False,
                        )

                    # Get logprobs
                    if not hasattr(outputs, "logits"):
                        logits = self.model.lm_head(outputs.last_hidden_state)
                    else:
                        logits = outputs.logits

                    # Divide logits by temperature
                    if "generation" in self.cfg and self.cfg["generation"] is not None:
                        logits.div_(self.cfg["generation"]["temperature"])

                    loss, loss_metrics = loss_fn(
                        logits, mb, global_valid_seqs, global_valid_toks
                    )
                    ## scale by the number of global batches so we get the correct
                    ## value when summing metrics across all microbatches
                    for k in loss_metrics.keys():
                        loss_metrics[k] /= num_global_batches
                    num_valid_samples = loss_metrics["num_valid_samples"]
                    loss_metrics["lr"] = self.optimizer.param_groups[0]["lr"]
                    loss_metrics["global_valid_seqs"] = global_valid_seqs.item()
                    loss_metrics["global_valid_toks"] = global_valid_toks.item()

                    # Backward pass
                    if not eval_mode:
                        ## NOTE: invalid samples should be multiplied
                        ## by zero in the loss function to prevent them
                        ## from affecting the gradient calculation

                        # when FSDP reduces the gradients over the DP dim, they're automatically averaged
                        # but we want to sum them so we cancel out the average here
                        loss *= self.dp_size
                        loss.backward()
                    if num_valid_samples > 0:
                        mb_losses.append(loss.item())
                        all_mb_metrics.append(loss_metrics)

                grad_norm: Optional[float | torch.Tensor] = None
                if not eval_mode:
                    with torch.no_grad():
                        grad_norm = get_grad_norm(
                            self.model.parameters(),
                            dp_group=self.dp_mesh.get_group(),
                            tp_group=self.tp_mesh.get_group(),
                            dtype=torch.float32,
                        )
                        if self.max_grad_norm is not None:
                            clip_grad_by_total_norm_(
                                self.model.parameters(),
                                max_grad_norm=self.max_grad_norm,
                                total_norm=grad_norm,
                                dtype=torch.float32,
                            )
                        grad_norm = torch.tensor([grad_norm])

                    # Update parameters
                    self.optimizer.step()

                losses.append(torch.tensor(mb_losses).sum().item())

            # increment scheduler after all batches in rollout are processed
            self.scheduler.step()
            # dynamic batch and sequence dims causes alot of fragmentation, so clear
            # the memory allocator before moving on
            torch.cuda.empty_cache()

            # Compute global loss across all ranks
            with torch.no_grad():
                global_loss = torch.tensor(losses, device="cuda")
                torch.distributed.all_reduce(
                    global_loss, group=self.dp_mesh.get_group()
                )
            # Aggregate metrics across all microbatches
            mb_metrics = defaultdict(list)
            for m in all_mb_metrics:
                for k, v in m.items():
                    mb_metrics[k].append(v)

            metrics = {
                "global_loss": global_loss.cpu(),
                "grad_norm": grad_norm,
                "rank": torch.distributed.get_rank(),
                "all_mb_metrics": dict(mb_metrics),
            }

            return metrics

    def get_logprobs(
<<<<<<< HEAD
        self, data: BatchedDataDict[Any], micro_batch_size: Optional[int] = None
    ) -> BatchedDataDict[LogprobOutputSpec]:
=======
        self,
        data: BatchedDataDict,
        micro_batch_size: int = None,
    ) -> BatchedDataDict:
>>>>>>> 383ed0b0
        """Get the logprobs of the model for a batch of data.

        Uses the configured logprob_batch_size to do microbatching.

        Input data is assumed to be right-padded. The method internally converts to
        left-padded format for computation, and returns outputs in right-padded format.

        Returns:
          a BatchedDataDict with key "logprobs" and shape [batch_size, sequence_length].
          We use the convention that the logprob of the first token is 0 so that the sequence length is maintained.
          The logprob of input token i is specified at position i in the output logprobs tensor.
        """
        logprob_batch_size = (
            micro_batch_size
            if micro_batch_size is not None
            else self.cfg["logprob_batch_size"]
        )

        # dim 1 is always assumed to be the sequence dim, sanity check this here
        sequence_dim = 1
        seq_dim_size = data.get("input_ids").shape[sequence_dim]
        for k, v in data.items():
            if torch.is_tensor(v) and len(v.shape) > 1:
                assert v.shape[sequence_dim] == seq_dim_size, (
                    f"Dim 1 must be the sequence dim, expected dim 1={seq_dim_size} but got shape {v.shape}"
                )

        all_log_probs = []
        self.model.eval()

        with unshard_fsdp2_model(self.model), torch.no_grad():
            data.to("cuda")
<<<<<<< HEAD
            for lp_batch in data.make_microbatch_iterator(logprob_batch_size):
                input_ids = lp_batch["input_ids"]

                batch_size, seq_len = input_ids.shape

                # Create attention mask
                input_lengths = lp_batch["input_lengths"]
=======
            if self.cfg["dynamic_batching"]["enabled"]:
                mb_iterator = data.make_microbatch_iterator_with_dynamic_shapes()
            else:
                mb_iterator = data.make_microbatch_iterator(logprob_batch_size)

            for lp_batch in mb_iterator:
                input_ids = lp_batch.get("input_ids").cuda()
                input_lengths = lp_batch.get("input_lengths")
>>>>>>> 383ed0b0

                batch_size, seq_len = input_ids.shape
                # Create attention mask for right-padded data
                attention_mask = torch.zeros(
                    (batch_size, seq_len), dtype=torch.long, device=input_ids.device
                )
                for i, length in enumerate(input_lengths):
                    # For right-padded sequence, set 1s at the beginning of the sequence
                    attention_mask[i, :length] = 1

                # explicitly create position ids for the input, otherwise the sharding
                # for DTensor will be incorrect
                position_ids = torch.arange(seq_len, device=input_ids.device).repeat(
                    batch_size, 1
                )

                with torch.autocast(device_type="cuda", dtype=self.dtype):
                    # DTensor requires the casual attention kernel to hit,
                    # yet our attention mask above is not always all 1s
                    # this is fine because we mask with the actual attention mask
                    # later, but for input it has to be all 1s
                    attention_mask_input_all_ones = torch.ones(
                        (batch_size, seq_len), dtype=torch.long, device=input_ids.device
                    )

                    outputs = self.model(
                        input_ids=input_ids,
                        attention_mask=attention_mask_input_all_ones,
                        position_ids=position_ids,
                        use_cache=False,
                    )

                if isinstance(outputs.logits, DTensor):
                    token_logprobs = get_logprobs_from_vocab_parallel_logits(
                        outputs.logits.to(torch.float32), input_ids
                    )
                else:
                    # Extract logprobs for each token in the sequence by gathering the logprob
                    # corresponding to the next token at each position
                    # Input shapes:
                    #   log_probs: [batch_size, sequence_length, vocab_size] - logits for each position
                    #   token_ids: [batch_size, sequence_length] - actual tokens
                    # Output shape: [batch_size, sequence_length] - logprob of each token given previous
                    # We get logprob of token[t+1] from logits[t], prepending 0 to maintain sequence length

                    log_probs = torch.nn.functional.log_softmax(
                        outputs.logits.to(torch.float32), dim=-1
                    )
                    next_tokens = input_ids[:, 1:]
                    log_probs = log_probs[:, :-1]
                    token_logprobs = log_probs.gather(
                        dim=-1, index=next_tokens.unsqueeze(-1)
                    ).squeeze(-1)

                token_logprobs = torch.cat(
                    [torch.zeros_like(token_logprobs[:, :1]), token_logprobs], dim=1
                )

                # Apply mask to zero out padding tokens logprobs
                token_logprobs = token_logprobs * attention_mask
                all_log_probs.append(token_logprobs)

        # Concatenate all batches
<<<<<<< HEAD
        return_data = BatchedDataDict[LogprobOutputSpec]()
        return_data["logprobs"] = torch.cat(all_log_probs, dim=0).cpu()
=======
        return_data = BatchedDataDict()

        all_log_probs_padded = []
        for lp in all_log_probs:
            padding_needed = seq_dim_size - lp.shape[1]
            if padding_needed > 0:
                lp = torch.nn.functional.pad(
                    lp, (0, padding_needed), mode="constant", value=0.0
                )
            all_log_probs_padded.append(lp)
        return_data["logprobs"] = torch.cat(all_log_probs_padded, dim=0).cpu()
>>>>>>> 383ed0b0

        return return_data

    @contextmanager
    def use_reference_model(self) -> Generator[None, None, None]:
        """Context manager that temporarily swaps the reference model and active model.

        On entry: Moves model to CPU, moves reference_model to CUDA. Swaps the references
        On exit: Restores original references and re-flips cuda/cpu
        """
        with torch.no_grad():
            try:
                curr_state_dict = get_cpu_state_dict(
                    self.model.state_dict().items(), pin_memory=True
                )
                curr_buffers = get_cpu_state_dict(
                    self.model.named_buffers(), pin_memory=True
                )

                for k, v in self.model.state_dict().items():
                    val = to_local_if_dtensor(v)
                    val.copy_(self.reference_model_state_dict[k])

                for k, v in self.model.named_buffers():
                    val = to_local_if_dtensor(v)
                    val.copy_(self.reference_model_buffers[k])

                yield

            finally:
                for k, v in self.model.state_dict().items():
                    val = to_local_if_dtensor(v)
                    val.copy_(curr_state_dict[k])

                for k, v in self.model.named_buffers():
                    val = to_local_if_dtensor(v)
                    val.copy_(curr_buffers[k])

    def get_reference_policy_logprobs(
        self, data: BatchedDataDict[Any], micro_batch_size: Optional[int] = None
    ) -> BatchedDataDict[ReferenceLogprobOutputSpec]:
        """Get the logprobs from the reference policy for a batch of data.

        Returns:
          a BatchedDataDict with key "reference_logprobs" and shape [batch_size, sequence_length].
          We use the convention that the logprob of the first token is 0 so that the sequence length is maintained.
          The logprob of input token i is specified at position i in the output logprobs tensor.
        """
        with self.use_reference_model():
            reference_logprobs = self.get_logprobs(data, micro_batch_size)

        return_data = BatchedDataDict[ReferenceLogprobOutputSpec]()
        return_data["reference_logprobs"] = reference_logprobs["logprobs"].cpu()
        return return_data

    def _add_noise_to_weights(self) -> None:
        """Add small Gaussian noise to the weights of the model. Note that this is used for testing purposes only."""
        noise_std = 0.01  # Standard deviation for the noise
        for p in self.model.parameters():
            if p.requires_grad:
                noise = torch.randn_like(p.data) * noise_std
                p.data.add_(noise)  # Add noise in-place
        torch.cuda.synchronize()

    def report_device_id(self) -> str:
        """Report the UUID of the current CUDA device using NVML.

        Returns:
            str: UUID of the device in the format "GPU-xxxxx"
        """
        from nemo_rl.utils.nvml import get_device_uuid

        # Get current device index from torch
        device_idx = torch.cuda.current_device()
        # Get device UUID using NVML
        return get_device_uuid(device_idx)

    @torch.no_grad()
    def prepare_weights_for_ipc(self) -> list[tuple[str, int]]:
        self.model = self.move_to_cuda(self.model)
        self._held_sharded_state_dict_reference: dict[str, torch.Tensor] = (
            self.model.state_dict()
        )
        # Collect info for streaming multiple tensors
        state_dict_info = []
        for name, tensor in self._held_sharded_state_dict_reference.items():
            # dtensor's numel will return complete tensor instead of only local tensor
            size_in_bytes = tensor.element_size() * tensor.numel()
            state_dict_info.append((name, size_in_bytes))
        return state_dict_info

    @torch.no_grad()
    def get_weights_ipc_handles(self, keys: Iterable[str]) -> dict[str, Any]:
        from torch.multiprocessing.reductions import reduce_tensor

        assert self._held_sharded_state_dict_reference is not None, (
            "prepare_weights_for_ipc must be called before get_weights_ipc_handles"
        )

        converted_params = {}
        for key in keys:
            # Get full_tensor for dtensor (GPU > 1)
            tensor = self._held_sharded_state_dict_reference[key]
            if isinstance(tensor, DTensor):
                full_tensor = tensor.full_tensor()
            else:
                full_tensor = tensor
            # Convert parameters to the configured dtype
            converted_params[key] = full_tensor.to(self.dtype, non_blocking=True)

        # Temporary record the full tensor for cleanup
        # It is needed for cleanup the last full_tensor in the refit process
        self._held_streamed_param_reference = converted_params

        # Get device UUID for IPC
        device_uuid = self.report_device_id()
        # Create handles for the tensors
        all_handles = []
        for key, p in converted_params.items():
            handle = reduce_tensor(p.detach())
            all_handles.append((key, handle))

        return {device_uuid: all_handles}

    def prepare_for_lp_inference(self) -> None:
        if not self.cpu_offload:
            self.move_to_cuda(self.model)
        else:
            self.model = self.move_buffer_to_device(self.model, "cuda")

        self.model.eval()
        self.offload_before_refit()

    def prepare_for_training(self, *args, **kwargs) -> None:
        # onload models and optimizer state to cuda
        if not self.cpu_offload:
            self.move_to_cuda(self.model)
        else:
            # when cpu offload is enabled, the buffers do not get moved
            # to cuda automatically, so we need to do that manually
            self.model = self.move_buffer_to_device(self.model, "cuda")

        # have to move buffers to cuda manually for cpu offload case
        self.move_buffer_to_device(self.model, "cuda")

        self.model.train()
        # Move optimizer state to CUDA if it exists
        if (
            hasattr(self, "optimizer")
            and self.optimizer is not None
            and not self.cpu_offload
        ):
            for state in self.optimizer.state.values():
                for k, v in state.items():
                    if isinstance(v, (DTensor, torch.Tensor)):
                        state[k] = v.to("cuda")

        torch.cuda.empty_cache()

    @torch.no_grad()
    def offload_before_refit(self) -> None:
        """Offload the optimizer to the CPU."""
        torch.randn(1).cuda()  # wake up torch allocator
        if hasattr(self, "optimizer") and self.optimizer is not None:
            for state in self.optimizer.state.values():
                for k, v in state.items():
                    if isinstance(v, (DTensor, torch.Tensor)):
                        state[k] = v.to("cpu")

        gc.collect()
        torch.cuda.empty_cache()

    @torch.no_grad()
    def offload_after_refit(self) -> None:
        # Offload as much as possible on the CPU
        self.model = self.move_to_cpu(self.model)
        self.model.eval()
        torch.randn(1).cuda()  # wake up torch allocator
        self.offload_before_refit()  # rerun the old offload function

        # Clean up the held tensors
        if self._held_sharded_state_dict_reference is not None:
            del self._held_sharded_state_dict_reference
            self._held_sharded_state_dict_reference = None
        if self._held_streamed_param_reference is not None:
            del self._held_streamed_param_reference
            self._held_streamed_param_reference = None

        gc.collect()
        torch.cuda.empty_cache()

        # Print memory stats after offloading
        allocated = torch.cuda.memory_allocated() / (1024**3)  # Convert to GB
        reserved = torch.cuda.memory_reserved() / (1024**3)  # Convert to GB
        print(
            f"GPU Memory after optimizer offload: {allocated:.2f}GB allocated, {reserved:.2f}GB reserved"
        )

    def move_to_device(self, model: nn.Module, device: str | torch.device) -> nn.Module:
        model = self.move_buffer_to_device(model, device)
        return model.to(device)

    def move_buffer_to_device(
        self, model: nn.Module, device: str | torch.device
    ) -> nn.Module:
        # FSDP modules do not move buffers to the device automatically
        for v in model.buffers():
            v.data = v.data.to(device)

        return model

    def move_to_cuda(self, model: torch.nn.Module) -> torch.nn.Module:
        model = self.move_to_device(model, "cuda")
        gc.collect()
        torch.cuda.empty_cache()
        return model

    def move_to_cpu(self, model: torch.nn.Module) -> torch.nn.Module:
        model = self.move_to_device(model, "cpu")
        gc.collect()
        torch.cuda.empty_cache()
        return model

    def save_checkpoint(
        self,
        weights_path: str,
        optimizer_path: Optional[str] = None,
        tokenizer_path: Optional[str] = None,
    ) -> None:
        """Save a checkpoint of the model.

        the optimizer states are saved only if `optimizer` and `optimizer_path` are provided.
        """
        save_checkpoint(
            model=self.model,
            weights_path=weights_path,
            optimizer=self.optimizer if optimizer_path else None,
            scheduler=self.scheduler if optimizer_path else None,
            optimizer_path=optimizer_path,
            tokenizer=self.tokenizer if tokenizer_path else None,
            tokenizer_path=tokenizer_path,
        )

    def load_checkpoint(
        self, weights_path: str, optimizer_path: Optional[str] = None
    ) -> None:
        """Load a checkpoint into the model."""
        load_checkpoint(
            model=self.model,
            weights_path=weights_path,
            optimizer=self.optimizer if optimizer_path else None,
            scheduler=self.scheduler if optimizer_path else None,
            optimizer_path=optimizer_path,
        )

    def shutdown(self) -> None:
        """Shutdown the policy."""<|MERGE_RESOLUTION|>--- conflicted
+++ resolved
@@ -106,13 +106,7 @@
     runtime_env={"env_vars": {"PYTORCH_CUDA_ALLOC_CONF": "expandable_segments:True"}}
 )
 class DTensorPolicyWorker:
-<<<<<<< HEAD
-    DEFAULT_PY_EXECUTABLE = PY_EXECUTABLES.BASE
-
     def __repr__(self) -> str:
-=======
-    def __repr__(self):
->>>>>>> 383ed0b0
         """Customizes the actor's prefix in the Ray logs.
 
         This makes it easier to identify which worker is producing specific log messages.
@@ -325,13 +319,8 @@
 
             losses = []
             all_mb_metrics = []
-<<<<<<< HEAD
-            for gb_start in range(0, dataset_size, local_gbs):
+            for gb_idx, gb_start in enumerate(range(0, dataset_size, local_gbs)):
                 global_batch: BatchedDataDict[Any] = data.slice(
-=======
-            for gb_idx, gb_start in enumerate(range(0, dataset_size, local_gbs)):
-                global_batch: BatchedDataDict = data.slice(
->>>>>>> 383ed0b0
                     gb_start, gb_start + local_gbs
                 )
 
@@ -374,16 +363,9 @@
                 else:
                     mb_iterator = batch.make_microbatch_iterator(mbs)
 
-<<<<<<< HEAD
-                for mb in global_batch.make_microbatch_iterator(mbs):
-                    input_ids = mb["input_ids"].cuda()
-
-                    input_lengths = mb["input_lengths"]
-=======
                 for mb in mb_iterator:
                     input_ids = mb.get("input_ids").cuda()
                     input_lengths = mb.get("input_lengths")
->>>>>>> 383ed0b0
                     batch_size, seq_len = input_ids.shape
 
                     attention_mask = torch.zeros(
@@ -497,15 +479,8 @@
             return metrics
 
     def get_logprobs(
-<<<<<<< HEAD
         self, data: BatchedDataDict[Any], micro_batch_size: Optional[int] = None
     ) -> BatchedDataDict[LogprobOutputSpec]:
-=======
-        self,
-        data: BatchedDataDict,
-        micro_batch_size: int = None,
-    ) -> BatchedDataDict:
->>>>>>> 383ed0b0
         """Get the logprobs of the model for a batch of data.
 
         Uses the configured logprob_batch_size to do microbatching.
@@ -538,15 +513,6 @@
 
         with unshard_fsdp2_model(self.model), torch.no_grad():
             data.to("cuda")
-<<<<<<< HEAD
-            for lp_batch in data.make_microbatch_iterator(logprob_batch_size):
-                input_ids = lp_batch["input_ids"]
-
-                batch_size, seq_len = input_ids.shape
-
-                # Create attention mask
-                input_lengths = lp_batch["input_lengths"]
-=======
             if self.cfg["dynamic_batching"]["enabled"]:
                 mb_iterator = data.make_microbatch_iterator_with_dynamic_shapes()
             else:
@@ -555,7 +521,6 @@
             for lp_batch in mb_iterator:
                 input_ids = lp_batch.get("input_ids").cuda()
                 input_lengths = lp_batch.get("input_lengths")
->>>>>>> 383ed0b0
 
                 batch_size, seq_len = input_ids.shape
                 # Create attention mask for right-padded data
@@ -619,11 +584,7 @@
                 all_log_probs.append(token_logprobs)
 
         # Concatenate all batches
-<<<<<<< HEAD
         return_data = BatchedDataDict[LogprobOutputSpec]()
-        return_data["logprobs"] = torch.cat(all_log_probs, dim=0).cpu()
-=======
-        return_data = BatchedDataDict()
 
         all_log_probs_padded = []
         for lp in all_log_probs:
@@ -634,7 +595,6 @@
                 )
             all_log_probs_padded.append(lp)
         return_data["logprobs"] = torch.cat(all_log_probs_padded, dim=0).cpu()
->>>>>>> 383ed0b0
 
         return return_data
 
