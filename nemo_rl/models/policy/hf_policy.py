--- conflicted
+++ resolved
@@ -19,12 +19,8 @@
 
 import numpy as np
 import ray
-<<<<<<< HEAD
 import torch
-from transformers import AutoTokenizer
-=======
 from transformers import PreTrainedTokenizerBase
->>>>>>> a1bf9526
 
 from nemo_rl.algorithms.interfaces import LossFunction
 from nemo_rl.distributed.batched_data_dict import (
@@ -41,14 +37,11 @@
     GenerationOutputSpec,
 )
 from nemo_rl.models.policy import PolicyConfig
-<<<<<<< HEAD
-from nemo_rl.models.policy.dtensor_policy_worker import DTensorPolicyWorker
-from nemo_rl.models.policy.fsdp1_policy_worker import FSDP1PolicyWorker
 from nemo_rl.utils.logger import log_json
 
 logging.basicConfig(level=logging.DEBUG)
 torch.set_printoptions(profile="full")
-=======
+
 from nemo_rl.models.policy.interfaces import (
     ColocatablePolicyInterface,
     LogprobOutputSpec,
@@ -56,7 +49,6 @@
 )
 
 PathLike = Union[str, "os.PathLike[Any]"]
->>>>>>> a1bf9526
 
 
 class HfPolicy(ColocatablePolicyInterface, GenerationInterface):
@@ -244,8 +236,7 @@
         eval_mode: bool = False,
         gbs: Optional[int] = None,
         mbs: Optional[int] = None,
-<<<<<<< HEAD
-    ):
+    ) -> dict[str, Any]:
         logging.debug(
             "@@@@@@@@@@@@@@@@@@@@@@@@@@@@@@@@@@@@@@@@@@@@@@@@@@@@@@@@@@@@@@@@@@@@@@@@@@@@@@@"
         )
@@ -254,9 +245,6 @@
             "@@@@@@@@@@@@@@@@@@@@@@@@@@@@@@@@@@@@@@@@@@@@@@@@@@@@@@@@@@@@@@@@@@@@@@@@@@@@@@@"
         )
 
-=======
-    ) -> dict[str, Any]:
->>>>>>> a1bf9526
         """Train the policy on a batch of data with a given loss function."""
         batch_size = gbs or self.cfg["train_global_batch_size"]
         micro_batch_size = mbs or self.cfg["train_micro_batch_size"]
@@ -279,7 +267,7 @@
 
         logging.debug(f"{batch_size=}")
         logging.debug(f"{micro_batch_size=}")
-        log_json("shards", shards)
+        log_json("dp_size", dp_size)
         log_json("sharded_data", sharded_data)
 
         # Train each shard in parallel
