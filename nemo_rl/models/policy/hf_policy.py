# Copyright (c) 2025, NVIDIA CORPORATION.  All rights reserved.
#
# Licensed under the Apache License, Version 2.0 (the "License");
# you may not use this file except in compliance with the License.
# You may obtain a copy of the License at
#
#     http://www.apache.org/licenses/LICENSE-2.0
#
# Unless required by applicable law or agreed to in writing, software
# distributed under the License is distributed on an "AS IS" BASIS,
# WITHOUT WARRANTIES OR CONDITIONS OF ANY KIND, either express or implied.
# See the License for the specific language governing permissions and
# limitations under the License.
import os
from collections import defaultdict
from typing import Any, Optional, Type, Union, cast

import ray
from transformers import PreTrainedTokenizerBase

from nemo_rl.algorithms.interfaces import LossFunction
from nemo_rl.distributed.batched_data_dict import BatchedDataDict, DynamicBatchingCfg
from nemo_rl.distributed.virtual_cluster import RayVirtualCluster
from nemo_rl.distributed.worker_groups import RayWorkerBuilder, RayWorkerGroup
from nemo_rl.models.generation.interfaces import (
    GenerationDatumSpec,
    GenerationInterface,
    GenerationOutputSpec,
)
from nemo_rl.models.policy import PolicyConfig
<<<<<<< HEAD
from nemo_rl.models.policy.dtensor_policy_worker import DTensorPolicyWorker
from nemo_rl.models.policy.fsdp1_policy_worker import FSDP1PolicyWorker
from nemo_rl.models.policy.interfaces import (
    ColocatablePolicyInterface,
    LogprobOutputSpec,
    ReferenceLogprobOutputSpec,
)

PathLike = Union[str, "os.PathLike[Any]"]
=======
>>>>>>> 383ed0b0


class HfPolicy(ColocatablePolicyInterface, GenerationInterface):
    def __init__(
        self,
        cluster: RayVirtualCluster,
        config: PolicyConfig,
        tokenizer: PreTrainedTokenizerBase,
        name_prefix: str = "hf_policy",
        workers_per_node: Optional[Union[int, list[int]]] = None,
        init_optimizer: bool = True,
        weights_path: Optional[PathLike] = None,
        optimizer_path: Optional[PathLike] = None,
        init_reference_model: bool = True,
    ):
        if weights_path:
            weights_path = os.path.abspath(weights_path)
        if optimizer_path:
            optimizer_path = os.path.abspath(optimizer_path)

        node_bundle_indices = None
        self.tensor_parallel_size = 1

        worker_builder_cls: Union[Type[DTensorPolicyWorker], Type[FSDP1PolicyWorker]]
        if config["dtensor_cfg"]["enabled"]:
            worker_builder_cls = (
                "nemo_rl.models.policy.dtensor_policy_worker.DTensorPolicyWorker"
            )
            self.tensor_parallel_size = config["dtensor_cfg"]["tensor_parallel_size"]
            node_bundle_indices = self._get_tied_worker_bundle_indices(cluster)
        else:
            worker_builder_cls = (
                "nemo_rl.models.policy.fsdp1_policy_worker.FSDP1PolicyWorker"
            )

        worker_builder = RayWorkerBuilder(
            worker_builder_cls,
            config,
            tokenizer=tokenizer,
            init_optimizer=init_optimizer,
            weights_path=weights_path,
            optimizer_path=optimizer_path,
            init_reference_model=init_reference_model,
        )

        self.worker_group = RayWorkerGroup(
            cluster,
            worker_builder,
            name_prefix=name_prefix,
            bundle_indices_list=node_bundle_indices,
        )

        if config["dynamic_batching"]["enabled"]:
            assert config["dtensor_cfg"]["enabled"], (
                "Dynamic batch is only supported for DTensor policy."
            )
            self.use_dynamic_batches = True
            self.dynamic_batching_cfg: DynamicBatchingCfg = {
                "input_key": "input_ids",
                "input_lengths_key": "input_lengths",
                "sequence_length_round": config["dynamic_batching"][
                    "sequence_length_round"
                ],
            }
        else:
            self.use_dynamic_batches = False

        self.dp_size = self.worker_group.world_size // self.tensor_parallel_size
        self.cfg = config

    def _get_tied_worker_bundle_indices(
        self, cluster: RayVirtualCluster
    ) -> list[tuple[int, list[int]]]:
        """Calculate bundle indices for tensor parallel workers."""
        # Get the placement groups (nodes) from the cluster
        placement_groups = cluster.get_placement_groups()

        tied_worker_groups = []

        # For each node (placement group), create tied worker groups of size tensor_parallel_size
        for node_idx, pg in enumerate(placement_groups):
            # How many bundles (GPUs) are on this node
            bundles_on_node = pg.bundle_count
            tied_worker_groups_on_node = bundles_on_node // self.tensor_parallel_size

            if tied_worker_groups_on_node > 0:
                for group_idx in range(tied_worker_groups_on_node):
                    # Local bundle indices for this tied worker group (consecutive GPUs on this node)
                    start_idx = group_idx * self.tensor_parallel_size
                    end_idx = start_idx + self.tensor_parallel_size
                    local_bundle_indices = list(range(start_idx, end_idx))
                    tied_worker_groups.append((node_idx, local_bundle_indices))

        if not tied_worker_groups:
            raise ValueError(
                f"Cannot create any tensor parallel tied worker groups with size {self.tensor_parallel_size}. "
                f"Make sure each node has at least {self.tensor_parallel_size} GPUs."
            )

        return tied_worker_groups

    def get_logprobs(
        self, data: BatchedDataDict[GenerationDatumSpec]
    ) -> BatchedDataDict[LogprobOutputSpec]:
        """Get the logprobs of the model for a data dict.

        Returns:
          a BatchedDataDict with key "logprobs" and shape [batch_size, sequence_length].
          We use the convention that the logprob of the first token is 0 so that the sequence length is maintained.
          The logprob of input token i is specified at position i in the output logprobs tensor.
        """
        if self.use_dynamic_batches:
            self.dynamic_batching_cfg["max_tokens_per_microbatch"] = self.cfg[
                "dynamic_batching"
            ]["logprob_mb_tokens"]
            sharded_data, unsorted_data_indices = data.shard_by_batch_size(
                self.dp_size,
                batch_size=None,
                dynamic_batching_cfg=self.dynamic_batching_cfg,
            )
        else:
            sharded_data = data.shard_by_batch_size(
                self.dp_size,
                batch_size=None,
            )

        futures = self.worker_group.run_all_workers_multiple_data(
            "get_logprobs", sharded_data, only_on="all_tied_workers"
        )
        logprobs: BatchedDataDict[LogprobOutputSpec] = BatchedDataDict.from_batches(
            self.worker_group.get_all_worker_results(futures)
        )

        # dynamic batching sorts the inputs by sequence length to improve load balancing,
        # so change it back here
        if self.use_dynamic_batches:
            logprobs.reorder_data(unsorted_data_indices)

        return logprobs

    def get_reference_policy_logprobs(
        self,
        data: BatchedDataDict[GenerationDatumSpec],
        micro_batch_size: Optional[int] = None,
    ) -> BatchedDataDict[ReferenceLogprobOutputSpec]:
        """Get the logprobs of the reference policy for a data dict.

        Returns: Identical to get_logprobs.
        """
        if self.use_dynamic_batches:
            self.dynamic_batching_cfg["max_tokens_per_microbatch"] = self.cfg[
                "dynamic_batching"
            ]["logprob_mb_tokens"]
            sharded_data, unsorted_data_indices = data.shard_by_batch_size(
                self.dp_size,
                batch_size=None,
                dynamic_batching_cfg=self.dynamic_batching_cfg,
            )
        else:
            sharded_data = data.shard_by_batch_size(
                self.dp_size,
                batch_size=None,
            )

        futures = self.worker_group.run_all_workers_multiple_data(
            "get_reference_policy_logprobs",
            sharded_data,
            common_kwargs={"micro_batch_size": micro_batch_size},
            only_on="all_tied_workers",
        )
<<<<<<< HEAD
        logprobs: BatchedDataDict[ReferenceLogprobOutputSpec] = (
            BatchedDataDict.from_batches(
                self.worker_group.get_all_worker_results(futures)
            )
=======

        logprobs = BatchedDataDict.from_batches(
            self.worker_group.get_all_worker_results(futures)
>>>>>>> 383ed0b0
        )

        # dynamic batching sorts the inputs by sequence length to improve load balancing,
        # so change it back here
        if self.use_dynamic_batches:
            logprobs.reorder_data(unsorted_data_indices)

        return logprobs

    def train(
        self,
        data: BatchedDataDict[Any],
        loss_fn: LossFunction,
        eval_mode: bool = False,
        gbs: Optional[int] = None,
        mbs: Optional[int] = None,
    ) -> dict[str, Any]:
        """Train the policy on a batch of data with a given loss function."""
        batch_size = gbs or self.cfg["train_global_batch_size"]
        micro_batch_size = mbs or self.cfg["train_micro_batch_size"]
        # Shard and replicate the batch
        if self.use_dynamic_batches:
            self.dynamic_batching_cfg["max_tokens_per_microbatch"] = self.cfg[
                "dynamic_batching"
            ]["train_mb_tokens"]
            sharded_data, _ = data.shard_by_batch_size(
                self.dp_size,
                batch_size=batch_size,
                dynamic_batching_cfg=self.dynamic_batching_cfg,
            )
        else:
            sharded_data = data.shard_by_batch_size(
                self.dp_size,
                batch_size=batch_size,
            )

        # Train each shard in parallel
        futures = self.worker_group.run_all_workers_multiple_data(
            "train",
            sharded_data,
            common_kwargs={
                "loss_fn": loss_fn,
                "eval_mode": eval_mode,
                "gbs": batch_size,
                "mbs": micro_batch_size,
            },
            only_on="all_tied_workers",
        )
        results = self.worker_group.get_all_worker_results(futures)

        # Aggregate the results
        aggregated_results = {
            "loss": results[0]["global_loss"],
            "grad_norm": results[0]["grad_norm"],
        }

        # Aggregate metrics across all workers
        all_mb_metrics = defaultdict(list)
        for r in results:
            for k, v in r["all_mb_metrics"].items():
                all_mb_metrics[k].extend(v)
        aggregated_results["all_mb_metrics"] = dict(all_mb_metrics)

        return aggregated_results

    def generate(
        self, data: BatchedDataDict[GenerationDatumSpec], greedy: bool = False
    ) -> BatchedDataDict[GenerationOutputSpec]:
        """Generate a batch of data using the policy."""
        # Verify input data is right-padded
        assert isinstance(data, BatchedDataDict), (
            f"data must be a BatchedDataDict, got type: {type(data)}"
        )
        assert "input_ids" in data and "input_lengths" in data, (
            "Missing required input fields"
        )

        sharded_data = data.shard_by_batch_size(self.dp_size, batch_size=None)
        futures = self.worker_group.run_all_workers_multiple_data(
            "generate",
            sharded_data,
            common_kwargs={"greedy": greedy},
            only_on="all_tied_workers",
        )
        assert self.cfg["generation"] is not None, "Generation config is not set"
        result: BatchedDataDict[GenerationOutputSpec] = BatchedDataDict.from_batches(
            self.worker_group.get_all_worker_results(futures),
            pad_value_dict={"output_ids": self.cfg["generation"]["pad_token_id"]},
        )

        # Verify the output has all required fields
        required_keys = [
            "output_ids",
            "generation_lengths",
            "unpadded_sequence_lengths",
            "logprobs",
        ]
        missing_keys = [key for key in required_keys if key not in result]
        if missing_keys:
            raise ValueError(
                f"Missing required keys for GenerationOutputSpec: {missing_keys}"
            )

        return result

    def prepare_for_generation(self, *args: Any, **kwargs: Any) -> bool:
        # We don't need to do anything here
        return True

    def prepare_for_training(self, *args: Any, **kwargs: Any) -> None:
        # onload everything to the GPU
        futures = self.worker_group.run_all_workers_single_data(
            "prepare_for_training", only_on="all_tied_workers"
        )
        ray.get(futures)

    def prepare_for_lp_inference(self, *args: Any, **kwargs: Any) -> None:
        futures = self.worker_group.run_all_workers_single_data(
            "prepare_for_lp_inference", only_on="all_tied_workers"
        )
        ray.get(futures)

    def finish_generation(self, *args: Any, **kwargs: Any) -> bool:
        # We don't need to do anything here
        return True

    def finish_training(self, *args: Any, **kwargs: Any) -> None:
        # Placeholder implementation
        pass

    def prepare_weights_for_ipc(self) -> list[tuple[str, int]]:
        """Prepare the weights for IPC.

        Returns:
            dict: A dictionary containing the state_dict_info of the model.
        """
        futures = self.worker_group.run_all_workers_single_data(
            "prepare_weights_for_ipc", only_on="all_tied_workers"
        )
        # only get the first worker's result is enough since all workers will have the same result
        return cast(list[tuple[str, int]], ray.get(futures)[0])

    def get_weights_ipc_handles(self, keys: list[str]) -> dict[str, Any]:
        """Fetch weight IPC handles from all workers.

        Returns:
            dict: A dictionary mapping device UUIDs to parameter IPC handles.
        """
        # Collect IPC handles from all workers
        worker_handles: list[dict[str, Any]] = ray.get(
            [
                worker.get_weights_ipc_handles.remote(keys)
                for worker in self.worker_group.workers
            ]
        )

        # Combine all worker handles into a single dictionary
        all_handles = {}
        for handle in worker_handles:
            all_handles.update(handle)

        return all_handles

    def offload_before_refit(self) -> None:
        """Offload the optimizer and buffers to the CPU."""
        futures = self.worker_group.run_all_workers_single_data(
            "offload_before_refit", only_on="all_tied_workers"
        )
        ray.get(futures)

    def offload_after_refit(self) -> None:
        """Offload the optimizer and buffers to the CPU."""
        futures = self.worker_group.run_all_workers_single_data(
            "offload_after_refit", only_on="all_tied_workers"
        )
        ray.get(futures)

    def save_checkpoint(
        self,
        weights_path: str,
        optimizer_path: Optional[str] = None,
        tokenizer_path: Optional[str] = None,
    ) -> None:
        """Save a checkpoint of the model."""
        futures = self.worker_group.run_all_workers_single_data(
            "save_checkpoint",
            weights_path,
            optimizer_path,
            tokenizer_path,
            only_on="all_tied_workers",
        )
        ray.get(futures)

    def shutdown(self) -> bool:
        """Shut down all HF workers and clean up resources."""
        try:
            # Use the worker group's shutdown method with the worker's cleanup method
            return self.worker_group.shutdown(cleanup_method="shutdown")
        except Exception as e:
            print(f"Error during policy shutdown: {e}")
            return False

    def __del__(self) -> None:
        """Shuts down the worker groups when the object is deleted or is garbage collected.

        This is an extra safety net in case the user forgets to call worker_group.shutdown() and the pointer to
        the object is lost due to leaving a function scope. It's always recommended that the
        user calls worker_group.shutdown().
        """
        self.worker_group.shutdown()<|MERGE_RESOLUTION|>--- conflicted
+++ resolved
@@ -13,7 +13,7 @@
 # limitations under the License.
 import os
 from collections import defaultdict
-from typing import Any, Optional, Type, Union, cast
+from typing import Any, Optional, Union, cast
 
 import ray
 from transformers import PreTrainedTokenizerBase
@@ -28,9 +28,6 @@
     GenerationOutputSpec,
 )
 from nemo_rl.models.policy import PolicyConfig
-<<<<<<< HEAD
-from nemo_rl.models.policy.dtensor_policy_worker import DTensorPolicyWorker
-from nemo_rl.models.policy.fsdp1_policy_worker import FSDP1PolicyWorker
 from nemo_rl.models.policy.interfaces import (
     ColocatablePolicyInterface,
     LogprobOutputSpec,
@@ -38,8 +35,6 @@
 )
 
 PathLike = Union[str, "os.PathLike[Any]"]
-=======
->>>>>>> 383ed0b0
 
 
 class HfPolicy(ColocatablePolicyInterface, GenerationInterface):
@@ -63,7 +58,7 @@
         node_bundle_indices = None
         self.tensor_parallel_size = 1
 
-        worker_builder_cls: Union[Type[DTensorPolicyWorker], Type[FSDP1PolicyWorker]]
+        worker_builder_cls: str
         if config["dtensor_cfg"]["enabled"]:
             worker_builder_cls = (
                 "nemo_rl.models.policy.dtensor_policy_worker.DTensorPolicyWorker"
@@ -210,16 +205,10 @@
             common_kwargs={"micro_batch_size": micro_batch_size},
             only_on="all_tied_workers",
         )
-<<<<<<< HEAD
         logprobs: BatchedDataDict[ReferenceLogprobOutputSpec] = (
             BatchedDataDict.from_batches(
                 self.worker_group.get_all_worker_results(futures)
             )
-=======
-
-        logprobs = BatchedDataDict.from_batches(
-            self.worker_group.get_all_worker_results(futures)
->>>>>>> 383ed0b0
         )
 
         # dynamic batching sorts the inputs by sequence length to improve load balancing,
