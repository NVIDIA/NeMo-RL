--- conflicted
+++ resolved
@@ -171,28 +171,16 @@
       UNIT_TEST_SCRIPT: |
         cd /opt/nemo-rl
         if [[ "${{ needs.pre-flight.outputs.test_level }}" =~ ^(L0|L1|L2)$ ]]; then
-<<<<<<< HEAD
-         uv run --no-sync bash -x ./tests/run_unit.sh --cov=nemo_rl --cov-report=term --cov-report=json
-        else
-         echo Skipping unit tests for docs-only level
-=======
           uv run --no-sync bash -x ./tests/run_unit.sh --cov=nemo_rl --cov-report=term --cov-report=json
         else
           echo Skipping unit tests for docs-only level
->>>>>>> 472b24d9
         fi
       DOC_TEST_SCRIPT: |
         cd /opt/nemo-rl/docs
         if [[ "${{ needs.pre-flight.outputs.test_level }}" =~ ^(docs|L0|L1|L2)$ ]]; then
-<<<<<<< HEAD
-         uv run --no-sync sphinx-build -b doctest . _build/doctest
-        else
-         echo Skipping doc tests for level ${{ needs.pre-flight.outputs.test_level }}
-=======
           uv run --no-sync sphinx-build -b doctest . _build/doctest
         else
           echo Skipping doc tests for level ${{ needs.pre-flight.outputs.test_level }}
->>>>>>> 472b24d9
         fi
       FUNCTIONAL_TEST_SCRIPT: |
         cd /opt/nemo-rl
