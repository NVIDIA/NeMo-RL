# Copyright (c) 2025, NVIDIA CORPORATION.  All rights reserved.
#
# Licensed under the Apache License, Version 2.0 (the "License");
# you may not use this file except in compliance with the License.
# You may obtain a copy of the License at
#
#     http://www.apache.org/licenses/LICENSE-2.0
#
# Unless required by applicable law or agreed to in writing, software
# distributed under the License is distributed on an "AS IS" BASIS,
# WITHOUT WARRANTIES OR CONDITIONS OF ANY KIND, either express or implied.
# See the License for the specific language governing permissions and
# limitations under the License.

from copy import deepcopy

import pytest
import torch
import ray

from nemo_reinforcer.algorithms.utils import get_tokenizer
from nemo_reinforcer.distributed.virtual_cluster import RayVirtualCluster
from nemo_reinforcer.distributed.batched_data_dict import BatchedDataDict
from nemo_reinforcer.models.generation.interfaces import configure_generation_config
from nemo_reinforcer.models.generation.vllm import VllmGeneration, VllmConfig
from nemo_reinforcer.models.policy import PolicyConfig


# Define basic vLLM test config
basic_vllm_test_config: VllmConfig = {
    "backend": "vllm",
    "model_name": "meta-llama/Llama-3.2-1B",  # Small model for testing
    "tokenizer": {
        "name": "meta-llama/Llama-3.2-1B",
    },
    "dtype": "bfloat16",
    "max_new_tokens": 10,
    "temperature": 1.0,
    "top_p": 1.0,
    "top_k": None,
    "stop_token_ids": None,
    "stop_strings": None,
    "vllm_cfg": {
        "tensor_parallel_size": 1,
        "gpu_memory_utilization": 0.3,
        "max_model_len": 1024,
    },
}

<<<<<<< HEAD

def get_basic_hf_test_config(enable_dtensor: bool = False) -> PolicyConfig:
    # Create HF-specific config with required parameters
    return {
        "model_name": basic_vllm_test_config["model_name"],
        "tokenizer_name": basic_vllm_test_config["tokenizer_name"],
        # Required training parameters
        "train_global_batch_size": 1,
        "train_micro_batch_size": 1,
        "learning_rate": 5e-6,
        "logprob_batch_size": 1,
        "max_new_tokens": 16,
        "do_sample": False,
        "precision": "float32",
        "optimizer": {
            "name": "torch.optim.AdamW",
            "kwargs": {
                "lr": 5e-6,
                "weight_decay": 0.01,
                "betas": [0.9, 0.999],
                "eps": 1e-8,
            },
=======
# Create HF-specific config with required parameters
basic_hf_test_config: PolicyConfig = {
    "model_name": basic_vllm_test_config["model_name"],
    "tokenizer": {
        "name": basic_vllm_test_config["tokenizer"]["name"],
    },
    # Required training parameters
    "train_global_batch_size": 1,
    "train_micro_batch_size": 1,
    "learning_rate": 5e-6,
    "logprob_batch_size": 1,
    "max_new_tokens": 16,
    "do_sample": False,
    "precision": "float32",
    "fsdp_offload_enabled": False,
    "activation_checkpointing_enabled": False,
    "optimizer": {
        "name": "torch.optim.AdamW",
        "kwargs": {
            "lr": 5e-6,
            "weight_decay": 0.01,
            "betas": [0.9, 0.999],
            "eps": 1e-8,
>>>>>>> 5ff10f61
        },
        "dtensor_cfg": {
            "enabled": enable_dtensor,
            "cpu_offload": False,
            "sequence_parallel": False,
            "activation_checkpointing": False,
            "tensor_parallel_size": 1,
        },
        "max_grad_norm": 1.0,
        "make_sequence_length_divisible_by": 1,
    }


@pytest.fixture(scope="module")
def cluster():
    """Create a virtual cluster for testing."""
    # Create a cluster with 1 node that has 2 GPU bundles
    virtual_cluster = RayVirtualCluster(
        bundle_ct_per_node_list=[2],  # 1 node with 2 GPU bundle
        use_gpus=True,
        max_colocated_worker_groups=2,
        num_gpus_per_node=2,  # Use available GPUs
        name="vllm-test-cluster",
    )
    yield virtual_cluster
    virtual_cluster.shutdown()


@pytest.fixture(scope="function")
def tokenizer():
    """Initialize tokenizer for the test model."""
    tokenizer = get_tokenizer(basic_vllm_test_config["tokenizer"])
    return tokenizer


@pytest.fixture(scope="function")
def policy(cluster, tokenizer):
    """Initialize the vLLM policy."""
    # Create separate configs for each policy
    vllm_config = basic_vllm_test_config.copy()
    vllm_config = configure_generation_config(vllm_config, tokenizer)
    policy = VllmGeneration(cluster, vllm_config)
    yield policy

    # Ensure policy is properly shutdown
    try:
        policy.shutdown()
        # Force garbage collection to help release resources
        import gc

        gc.collect()
        torch.cuda.empty_cache()
    except Exception as e:
        print(f"Error during policy cleanup: {e}")


@pytest.fixture(scope="function")
def test_input_data(tokenizer):
    """Create test input data for inference."""
    test_prompts = [
        "Hello, my name is",
        "The capital of France is",
    ]

    # Tokenize prompts
    encodings = tokenizer(
        test_prompts,
        padding="max_length",
        max_length=20,
        truncation=True,
        return_tensors="pt",
        padding_side="right",
    )

    # Calculate input lengths from attention mask
    input_lengths = encodings["attention_mask"].sum(dim=1).to(torch.int32)

    # Create input data dictionary
    return BatchedDataDict(
        {
            "input_ids": encodings["input_ids"],
            "input_lengths": input_lengths,
        }
    )


def test_vllm_missing_required_config_key(cluster):
    """Test that an assertion error is raised when a required config key is missing."""
    # Create a config missing a required key by removing 'model_name'
    incomplete_config = basic_vllm_test_config.copy()
    del incomplete_config["model_name"]  # Remove a required key

    # Also need to ensure skip_tokenizer_init and load_format are there
    # since these are checked in VllmConfig.__annotations__
    incomplete_config["skip_tokenizer_init"] = True
    incomplete_config["load_format"] = "auto"

    # Attempt to initialize VllmGeneration with incomplete config - should raise AssertionError
    with pytest.raises(AssertionError) as excinfo:
        VllmGeneration(cluster, incomplete_config)

    # Verify the error message contains information about the missing key
    error_message = str(excinfo.value)
    assert "Missing required keys in VllmConfig" in error_message
    assert "model_name" in error_message, (
        "Error should mention the missing 'model_name' key"
    )
    print(f"Successfully caught missing config key with error: {error_message}")


def test_vllm_policy_generation(policy, test_input_data, tokenizer):
    """Test vLLM policy generation capabilities."""
    # Test generation
    print("Testing generation...")
    outputs = policy.generate(test_input_data)

    # Validate outputs format
    assert "output_ids" in outputs, "output_ids not found in generation output"
    assert "logprobs" in outputs, "logprobs not found in generation output"
    assert "generation_lengths" in outputs, (
        "generation_lengths not found in generation output"
    )
    assert "unpadded_sequence_lengths" in outputs, (
        "unpadded_sequence_lengths not found in generation output"
    )

    # Validate outputs shape and content
    assert outputs["output_ids"].shape[0] == len(test_input_data["input_ids"]), (
        "Wrong batch size in output"
    )
    assert outputs["generation_lengths"].shape[0] == len(
        test_input_data["input_ids"]
    ), "Wrong batch size in generation_lengths"

    # Decode and check outputs
    generated_sequences = outputs["output_ids"]
    generated_texts = tokenizer.batch_decode(
        generated_sequences, skip_special_tokens=True
    )

    print(f"Generated texts: {generated_texts}")

    # All texts should have a non-zero length and be longer than inputs
    assert all(len(text) > 0 for text in generated_texts), (
        "Some generated texts are empty"
    )


def test_vllm_worker_seed_behavior(cluster, tokenizer):
    """
    1. Different workers generate different outputs for identical prompts due to different seeds
    2. When forced to use the same seed, workers generate identical outputs
    """
    from nemo_reinforcer.models.generation.vllm import VllmGenerationWorker

    unique_prompts = [
        "Hello, my name is",
        "The capital of France is",
    ]

    # Create a batch where each prompt appears twice
    # When sharded, different workers will get the same prompt
    duplicated_prompts = unique_prompts + unique_prompts

    # Tokenize prompts
    encodings = tokenizer(
        duplicated_prompts,
        padding="max_length",
        max_length=20,
        truncation=True,
        return_tensors="pt",
        padding_side="right",
    )

    input_lengths = encodings["attention_mask"].sum(dim=1).to(torch.int32)

    # Create input data dictionary
    duplicated_batch = BatchedDataDict(
        {
            "input_ids": encodings["input_ids"],
            "input_lengths": input_lengths,
        }
    )

    # Part 1: Test that different workers generate different outputs due to different seeds
    print("Creating vLLM policy with default seed behavior...")
    vllm_config = basic_vllm_test_config.copy()
    vllm_config = configure_generation_config(vllm_config, tokenizer)
    policy = VllmGeneration(cluster, vllm_config)
    policy.finish_generation()

    from nemo_reinforcer.models.policy.hf_policy import HfPolicy

    hf_config = basic_hf_test_config.copy()
    hf_policy = HfPolicy(cluster, hf_config, tokenizer)

    print(f"refitting vllm policy...")
    ipc_handles = hf_policy.get_weights_ipc_handles()
    policy.prepare_for_generation()
    policy.update_weights(ipc_handles)

    try:
        # Generate with duplicated prompts
        print("Running generation with duplicated prompts...")
        outputs = policy.generate(duplicated_batch, greedy=False)

        # Decode the generated sequences
        gen_texts = tokenizer.batch_decode(
            outputs["output_ids"], skip_special_tokens=True
        )

        print(f"Generated texts with duplicated prompts: {gen_texts}")

        # Check if the duplicated prompts generated different texts
        # The first half and second half should be different due to different worker seeds
        first_half = gen_texts[: len(unique_prompts)]
        second_half = gen_texts[len(unique_prompts) :]

        print(f"First worker outputs: {first_half}")
        print(f"Second worker outputs: {second_half}")

        # At least one of the pairs should be different due to different seeds
        assert first_half != second_half, (
            "Different workers should generate different outputs for identical prompts due to different seeds"
        )

        # Clean up before the second test
        policy.shutdown()

        # Part 2: Test with fixed seed to verify identical outputs
        print("\nNow testing with fixed seed...")

        # Store the original configure_worker method
        original_configure_worker = VllmGenerationWorker.configure_worker

        # Override the configure_worker method to always use the same seed
        def configure_worker_fixed_seed(num_gpus, bundle_indices=None):
            resources, env_vars, init_kwargs = original_configure_worker(
                num_gpus, bundle_indices
            )
            # Override with fixed seed
            init_kwargs["seed"] = 42
            return resources, env_vars, init_kwargs

        VllmGenerationWorker.configure_worker = configure_worker_fixed_seed

        # Create a new policy with fixed seed
        fixed_seed_policy = VllmGeneration(cluster, vllm_config)

        # Generate with the same duplicated prompts
        print("Running generation with fixed seed...")
        fixed_seed_outputs = fixed_seed_policy.generate(duplicated_batch, greedy=False)

        # Decode the generated sequences
        fixed_seed_gen_texts = tokenizer.batch_decode(
            fixed_seed_outputs["output_ids"], skip_special_tokens=True
        )

        print(f"Generated texts with fixed seed: {fixed_seed_gen_texts}")

        # Check if the duplicated prompts now generate the same texts
        fixed_seed_first_half = fixed_seed_gen_texts[: len(unique_prompts)]
        fixed_seed_second_half = fixed_seed_gen_texts[len(unique_prompts) :]

        print(f"First worker outputs (fixed seed): {fixed_seed_first_half}")
        print(f"Second worker outputs (fixed seed): {fixed_seed_second_half}")

        # With the same seed, outputs should be identical
        assert fixed_seed_first_half == fixed_seed_second_half, (
            "Workers with the same fixed seed should generate identical outputs for identical prompts"
        )

    finally:
        # Restore the original method if we patched it
        if "original_configure_worker" in locals():
            VllmGenerationWorker.configure_worker = original_configure_worker

        # Clean up resources
        if "policy" in locals() and hasattr(policy, "shutdown"):
            policy.shutdown()
        if "fixed_seed_policy" in locals() and hasattr(fixed_seed_policy, "shutdown"):
            fixed_seed_policy.shutdown()

        # Force garbage collection
        import gc

        gc.collect()
        torch.cuda.empty_cache()


@pytest.mark.timeout(140)
@pytest.mark.parametrize("enable_dtensor", [True, False])
def test_vllm_generation_with_hf_training(cluster, tokenizer, enable_dtensor):
    """1. Use vLLM for generation
    2. Use HF policy for training and logprob computation

    This test validates that the two policies can work together.
    """
    from nemo_reinforcer.models.policy.hf_policy import HfPolicy
    from tests.unit.test_utils import nll_loss

    # Create separate configs for each policy
    vllm_config = basic_vllm_test_config.copy()
    vllm_config = configure_generation_config(vllm_config, tokenizer)

    hf_config = get_basic_hf_test_config(enable_dtensor=enable_dtensor)
    hf_config["train_global_batch_size"] = 4

    vllm_policy = None
    hf_policy = None

    try:
        prompts = [
            "Write a story about a magical forest",
            "Explain how photosynthesis works",
            "What are the benefits of exercise?",
            "Describe the water cycle",
            "What is the capital of France?",
            "Who is the president of the USA?",
            "What is the capital of the moon?",
            "Where is the sun?",
        ]

        expected_generations = [
            "Write a story about a magical forest. The forest is magical because it is full of",
            "Explain how photosynthesis works\nExplain how photosynthesis works\nPhotosynthesis",
            "What are the benefits of exercise? The benefits of exercise are many and varied. It",
            "Describe the water cycle in your own words.\nDescribe the water cycle in",
            "What is the capital of France? A. Paris B. New York C. Washington",
            "Who is the president of the USA? Who is the president of the USA? Who is",
            "What is the capital of the moon? A. Houston, Texas B. New York City",
            "Where is the sun? Where is the moon? Where is the earth?",
        ]

        # Tokenize the prompts the same way as in test_hf_ray_policy
        tokenized = tokenizer(
            prompts,
            padding=True,
            truncation=True,
            max_length=64,
            return_tensors="pt",
            padding_side="right",
        )
        # Calculate input lengths from attention mask
        input_lengths = tokenized["attention_mask"].sum(dim=1).to(torch.int32)

        test_input_data = BatchedDataDict(
            {
                "input_ids": tokenized["input_ids"],
                "input_lengths": input_lengths,
            }
        )

        # Create both policies
        print("Creating vLLM policy...")
        vllm_policy = VllmGeneration(cluster, vllm_config)
        vllm_policy.finish_generation()

        print("Creating HF policy...")
        hf_policy = HfPolicy(cluster, hf_config, tokenizer)

        print(f"refitting vllm policy...")
        ipc_handles = hf_policy.get_weights_ipc_handles()
        vllm_policy.prepare_for_generation()
        vllm_policy.update_weights(ipc_handles)

        # Step 1: Use vLLM for generation
        print("Using vLLM policy for fast generation...")
        generation_results = vllm_policy.generate(test_input_data, greedy=True)
        vllm_policy.finish_generation()
        # Validate generation outputs
        assert "output_ids" in generation_results, (
            "output_ids not found in vLLM generation output"
        )
        assert "logprobs" in generation_results, (
            "logprobs not found in vLLM generation output"
        )

        # Decode generations
        generated_texts = tokenizer.batch_decode(
            generation_results["output_ids"], skip_special_tokens=True
        )
        print(f"vLLM generated texts: {generated_texts}")
        assert generated_texts == expected_generations, (
            "Output should be the same as the expected output"
        )

        # Run logprob calculation with HF policy to verify

        fprop_logprob_data = BatchedDataDict(
            {
                "input_ids": generation_results["output_ids"],
                "input_lengths": generation_results["unpadded_sequence_lengths"],
            }
        )
        # Get logprobs from HF policy
        hf_policy.prepare_for_lp_inference()
        fprop_results = hf_policy.get_logprobs(fprop_logprob_data)
        # Zero out logprobs for input tokens

        print(f"HF logprobs: {fprop_results['logprobs']}")
        print(f"vLLM logprobs: {generation_results['logprobs']}")

        # Validate that the logprobs are correct (comparing vLLM generation logprobs with HF computed logprobs)

        # Create a mask for padding tokens to only include tokens up to generation_lengths
        padding_mask = torch.zeros_like(
            generation_results["logprobs"], dtype=torch.bool
        )
        for i, (input_len, total_valid_len) in enumerate(
            zip(
                test_input_data.get("input_lengths"),
                generation_results["unpadded_sequence_lengths"],
            )
        ):
            padding_mask[i, input_len:total_valid_len] = True

        abs_diff = torch.abs(generation_results["logprobs"] - fprop_results["logprobs"])
        masked_abs_diff = abs_diff.masked_select(padding_mask)
        avg_prob_mult_error = (
            torch.mean(torch.exp(masked_abs_diff))
            if masked_abs_diff.numel() > 0
            else torch.tensor(0.0)
        )

        print(f"Average probability multiplicative error: {avg_prob_mult_error}")
        assert avg_prob_mult_error <= 1.043, "vLLM and HF logprobs should closely match"

        # Step 2: Prepare simplified training data (smaller and with padding removed to prevent OOM)
        # Use a very small sequence for training to ensure it works
        max_seq_len = min(40, generation_results["output_ids"].shape[1])
        # cap generation lengths to max_seq_len
        generation_results["unpadded_sequence_lengths"] = torch.clamp(
            generation_results["unpadded_sequence_lengths"], max=max_seq_len
        )

        train_input_ids = generation_results["output_ids"][:, :max_seq_len]
        token_loss_mask = torch.ones_like(train_input_ids)
        # Only compute loss on generated tokens, not input
        input_len = test_input_data.get("input_ids").size(1)
        token_loss_mask[:, :input_len] = 0

        for idx, length in enumerate(generation_results["unpadded_sequence_lengths"]):
            token_loss_mask[idx, length:] = 0

        train_data = BatchedDataDict(
            {
                "input_ids": train_input_ids,
                "input_lengths": generation_results["unpadded_sequence_lengths"],
                "token_loss_mask": token_loss_mask,
            }
        )

        # Step 3: Try a minimal training step with HF policy
        print("Training with HF policy (single step)...")
        hf_policy.prepare_for_training()

        # Just do one training step to verify it works
        results = hf_policy.train(train_data, nll_loss)
        print(f"Training loss: {results['loss']}")

        hf_policy.finish_training()
        hf_policy.offload_after_refit()

        # Step 4: Use vLLM for generation again to complete the workflow
        print("Using vLLM for generation again...")
        vllm_policy.prepare_for_generation()
        final_generation = vllm_policy.generate(test_input_data)
        assert "output_ids" in final_generation, (
            "Final generation should contain output_ids"
        )

        print("Successfully demonstrated vLLM generation + HF training workflow!")

    finally:
        # Clean up resources
        print("Cleaning up resources...")
        if vllm_policy:
            vllm_policy.shutdown()
        if hf_policy and hasattr(hf_policy, "shutdown"):
            hf_policy.shutdown()


def test_vllm_policy_tensor_parallel(cluster, tokenizer):
    """Test vLLM policy with tensor parallelism > 1."""
    # Configure with tensor_parallel_size=2
    tp_config = deepcopy(basic_vllm_test_config)
    tp_config = configure_generation_config(tp_config, tokenizer)
    tp_config["vllm_cfg"]["tensor_parallel_size"] = 2

    # Ensure we specify the distributed executor backend
    tp_config["vllm_kwargs"] = {"distributed_executor_backend": "ray"}

    vllm_policy = None
    try:
        vllm_policy = VllmGeneration(cluster, tp_config)

        # Create simple test input
        test_prompts = ["Hello, my name is", "The capital of France is"]
        encodings = tokenizer(
            test_prompts,
            padding="max_length",
            max_length=10,
            truncation=True,
            return_tensors="pt",
            padding_side="right",
        )

        test_input_data = BatchedDataDict(
            {
                "input_ids": encodings["input_ids"],
                "input_lengths": encodings["attention_mask"].sum(dim=1).to(torch.int32),
            }
        )

        # Test generation with tensor parallelism
        outputs = vllm_policy.generate(test_input_data)

        vllm_policy.finish_generation()
        vllm_policy.prepare_for_generation()
        # Validate outputs
        # Test generation with tensor parallelism
        outputs = vllm_policy.generate(test_input_data)

        assert "output_ids" in outputs, "output_ids not found in generation output"
        assert outputs["output_ids"].shape[0] == 2, "Wrong batch size in output"

        # Decode and check output
        generated_text = tokenizer.decode(
            outputs["output_ids"][0], skip_special_tokens=True
        )
        print(f"Generated text with TP=2: {generated_text}")
        assert len(generated_text) > 0, "Generated text is empty"

    finally:
        # Clean up resources
        if vllm_policy:
            vllm_policy.shutdown()


def test_vllm_generate_text(cluster, tokenizer):
    """Test that vLLM can generate text."""
    # Prepare test data
    test_prompts = [
        "Hello, my name is",
        "The capital of France is",
    ]
    test_prompts = BatchedDataDict({"prompts": test_prompts})

    # Create separate configs for each policy
    vllm_config = basic_vllm_test_config.copy()
    vllm_config = configure_generation_config(vllm_config, tokenizer, is_eval=True)

    # Ensure we can get same output
    assert vllm_config["model_name"] == "meta-llama/Llama-3.2-1B", (
        "Model name should be meta-llama/Llama-3.2-1B to get expected output"
    )
    assert vllm_config["vllm_cfg"]["tensor_parallel_size"] == 1, (
        "Tensor parallel size should be 1 to get expected output"
    )

    # Create vLLM generation
    vllm_generation = VllmGeneration(cluster, vllm_config)

    # Generate and check result
    output = vllm_generation.generate_text(test_prompts, greedy=True)
    assert output["texts"] == [
        " Kelsey and I am a 2018 graduate",
        " Paris. The city is located in the north of",
    ], "Output should be the same as the expected output"

    # Clean up
    vllm_generation.shutdown()


@pytest.mark.timeout(180)
@pytest.mark.parametrize("tensor_parallel_size", [1, 2])
@pytest.mark.parametrize("enable_dtensor", [True, False])
def test_vllm_weight_update_and_prefix_cache_reset(
    cluster, tokenizer, tensor_parallel_size, enable_dtensor
):
    """Test that the vLLM prefix cache is correctly reset when weights change."""
    from nemo_reinforcer.models.policy.hf_policy import HfPolicy

    # Create configs
    vllm_config = deepcopy(basic_vllm_test_config)
    vllm_config = configure_generation_config(vllm_config, tokenizer, is_eval=True)
    vllm_config["vllm_cfg"]["tensor_parallel_size"] = tensor_parallel_size
    if tensor_parallel_size > 1:
        vllm_config["vllm_kwargs"] = {"distributed_executor_backend": "ray"}

    hf_config = get_basic_hf_test_config(enable_dtensor=enable_dtensor)

    # Create policies
    vllm_policy = None
    hf_policy = None
    try:
        print(f"Creating HF policy for TP={tensor_parallel_size}...")
        hf_policy = HfPolicy(cluster, hf_config, tokenizer)
        print(f"Creating vLLM policy for TP={tensor_parallel_size}...")
        vllm_policy = VllmGeneration(cluster, vllm_config)

        # Prepare input data (batch size 2)
        text = """Answer the question based on the context below. Keep the answer short and concise. Respond "Unsure about answer" if not sure about the answer. Context: Teplizumab traces its roots to a New Jersey drug company called Ortho Pharmaceutical. There, scientists generated an early version of the antibody, dubbed OKT3. Originally sourced from mice, the molecule was able to bind to the surface of T cells and limit their cell-killing potential. In 1986, it was approved to help prevent organ rejection after kidney transplants, making it the first therapeutic antibody allowed for human use.Question: What was OKT3 originally sourced from?Answer:"""
        test_prompt = [text, text]  # Use batch size 2
        encodings = tokenizer(
            test_prompt,
            padding=True,
            return_tensors="pt",
            padding_side="right",
        )
        input_ids = encodings["input_ids"]
        input_lengths = encodings["attention_mask"].sum(dim=1).to(torch.int32)
        test_input_data = BatchedDataDict(
            {"input_ids": input_ids, "input_lengths": input_lengths}
        )

        print("Running Generation 1 (Initial)...")
        vllm_policy.prepare_for_generation()
        outputs1 = vllm_policy.generate(test_input_data, greedy=True)
        generated_text = tokenizer.decode(
            outputs1["output_ids"][0], skip_special_tokens=True
        )
        print(f"Generated text (Run 1): {generated_text}")
        logprob1 = outputs1["logprobs"][0, input_lengths[0]].item()
        print(f"Logprob of first generated token (Run 1): {logprob1}")

        print("Adding noise to weights in HF policy...")
        ray.get(
            [
                worker._add_noise_to_weights.remote()
                for worker in hf_policy.worker_group.workers
            ]
        )

        print("Updating vLLM weights from HF policy...")
        ipc_handles = hf_policy.get_weights_ipc_handles()
        update_success = vllm_policy.update_weights(ipc_handles)
        assert update_success, "Weight update should succeed"
        print("vLLM weights successfully updated.")

        print("Running Generation 2 (Weights Updated, Cache Still Active)...")
        # Generate again *without* resetting the cache
        outputs2 = vllm_policy.generate(test_input_data, greedy=True)
        logprob2 = outputs2["logprobs"][0, input_lengths[0]].item()
        print(f"Logprob of first generated token (Run 2): {logprob2}")
        assert logprob2 != logprob1, "Logprobs should be different after weight update."

        print("Resetting vLLM prefix cache (via finish/prepare cycle)...")
        vllm_policy.finish_generation()  # Calls sleep() which resets cache
        vllm_policy.prepare_for_generation()  # Calls wake_up()

        print("Running Generation 3 (Weights updated, Cache Reset)...")
        outputs3 = vllm_policy.generate(test_input_data, greedy=True)
        logprob3 = outputs3["logprobs"][0, input_lengths[0]].item()
        print(f"Logprob of first generated token (Run 3): {logprob3}")
        assert logprob2 != logprob3, (
            "Logprobs should be different after cache reset and weight update."
        )

        print("Prefix cache reset verified successfully.")

    finally:
        # --- Cleanup ---
        print("Cleaning up resources...")
        if vllm_policy:
            vllm_policy.shutdown()
        if hf_policy:
            hf_policy.shutdown()
        # Force garbage collection to help release resources
        import gc

        gc.collect()
        torch.cuda.empty_cache()


@pytest.mark.parametrize("is_eval", [True, False])
@pytest.mark.parametrize("enable_dtensor", [True, False])
def test_vllm_generation_with_stop(
    cluster, test_input_data, tokenizer, is_eval, enable_dtensor
):
    """Test vLLM generation with stop."""
    from nemo_reinforcer.models.policy.hf_policy import HfPolicy

    # Create separate configs for each policy
    vllm_config = basic_vllm_test_config.copy()
    vllm_config["stop_token_ids"] = [3363]
    vllm_config["stop_strings"] = ["I am a"]
    vllm_config = configure_generation_config(vllm_config, tokenizer, is_eval=is_eval)

    # Ensure we can get same output
    assert vllm_config["model_name"] == "meta-llama/Llama-3.2-1B", (
        "Model name should be meta-llama/Llama-3.2-1B to get expected output"
    )
    assert vllm_config["vllm_cfg"]["tensor_parallel_size"] == 1, (
        "Tensor parallel size should be 1 to get expected output"
    )

    # Create policies
    print("Creating vLLM policy...")
    vllm_generation = VllmGeneration(cluster, vllm_config)

    # Get weights from HF policy if not in eval mode
    if not is_eval:
        # set to sleep first if not in eval mode
        vllm_generation.finish_generation()

        print("Creating HF policy...")
<<<<<<< HEAD
        hf_config = get_basic_hf_test_config(enable_dtensor=enable_dtensor)
        hf_policy = HfPolicy(cluster, hf_config)
=======
        hf_config = basic_hf_test_config.copy()
        hf_policy = HfPolicy(cluster, hf_config, tokenizer)
>>>>>>> 5ff10f61

        print(f"refitting vllm policy...")
        ipc_handles = hf_policy.get_weights_ipc_handles()
        vllm_generation.prepare_for_generation()
        vllm_generation.update_weights(ipc_handles)

    # test generate
    outputs = vllm_generation.generate(test_input_data, greedy=True)
    output_ids = outputs["output_ids"]
    generated_texts = tokenizer.batch_decode(output_ids, skip_special_tokens=True)
    assert generated_texts == [
        "Hello, my name is Kelsey and I am a",
        "The capital of France is Paris. The city",
    ], "Output should be the same as the expected output"

    # test generate_text
    test_prompts = [
        "Hello, my name is",
        "The capital of France is",
    ]
    test_prompts = BatchedDataDict({"prompts": test_prompts})
    output = vllm_generation.generate_text(test_prompts, greedy=True)
    assert output["texts"] == [
        " Kelsey and I am a",
        " Paris. The city",
    ], "Output should be the same as the expected output"

    # Clean up
    vllm_generation.shutdown()
    if not is_eval:
        hf_policy.shutdown()<|MERGE_RESOLUTION|>--- conflicted
+++ resolved
@@ -47,14 +47,15 @@
     },
 }
 
-<<<<<<< HEAD
 
 def get_basic_hf_test_config(enable_dtensor: bool = False) -> PolicyConfig:
     # Create HF-specific config with required parameters
     return {
         "model_name": basic_vllm_test_config["model_name"],
-        "tokenizer_name": basic_vllm_test_config["tokenizer_name"],
-        # Required training parameters
+        "tokenizer": {
+        "name": basic_vllm_test_config["tokenizer"]["name"],
+        },
+    # Required training parameters
         "train_global_batch_size": 1,
         "train_micro_batch_size": 1,
         "learning_rate": 5e-6,
@@ -62,7 +63,9 @@
         "max_new_tokens": 16,
         "do_sample": False,
         "precision": "float32",
-        "optimizer": {
+        "fsdp_offload_enabled": False,
+    "activation_checkpointing_enabled": False,
+    "optimizer": {
             "name": "torch.optim.AdamW",
             "kwargs": {
                 "lr": 5e-6,
@@ -70,31 +73,6 @@
                 "betas": [0.9, 0.999],
                 "eps": 1e-8,
             },
-=======
-# Create HF-specific config with required parameters
-basic_hf_test_config: PolicyConfig = {
-    "model_name": basic_vllm_test_config["model_name"],
-    "tokenizer": {
-        "name": basic_vllm_test_config["tokenizer"]["name"],
-    },
-    # Required training parameters
-    "train_global_batch_size": 1,
-    "train_micro_batch_size": 1,
-    "learning_rate": 5e-6,
-    "logprob_batch_size": 1,
-    "max_new_tokens": 16,
-    "do_sample": False,
-    "precision": "float32",
-    "fsdp_offload_enabled": False,
-    "activation_checkpointing_enabled": False,
-    "optimizer": {
-        "name": "torch.optim.AdamW",
-        "kwargs": {
-            "lr": 5e-6,
-            "weight_decay": 0.01,
-            "betas": [0.9, 0.999],
-            "eps": 1e-8,
->>>>>>> 5ff10f61
         },
         "dtensor_cfg": {
             "enabled": enable_dtensor,
@@ -288,7 +266,7 @@
 
     from nemo_reinforcer.models.policy.hf_policy import HfPolicy
 
-    hf_config = basic_hf_test_config.copy()
+    hf_config = get_basic_hf_test_config(enable_dtensor=False)
     hf_policy = HfPolicy(cluster, hf_config, tokenizer)
 
     print(f"refitting vllm policy...")
@@ -803,13 +781,8 @@
         vllm_generation.finish_generation()
 
         print("Creating HF policy...")
-<<<<<<< HEAD
         hf_config = get_basic_hf_test_config(enable_dtensor=enable_dtensor)
-        hf_policy = HfPolicy(cluster, hf_config)
-=======
-        hf_config = basic_hf_test_config.copy()
         hf_policy = HfPolicy(cluster, hf_config, tokenizer)
->>>>>>> 5ff10f61
 
         print(f"refitting vllm policy...")
         ipc_handles = hf_policy.get_weights_ipc_handles()
