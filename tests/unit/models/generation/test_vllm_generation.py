--- conflicted
+++ resolved
@@ -45,29 +45,6 @@
     },
 }
 
-<<<<<<< HEAD
-
-def configure_vllm_with_tokenizer(vllm_config, tokenizer, is_eval=False):
-    """Apply tokenizer-specific configurations to vLLM config."""
-    if is_eval:
-        vllm_config["vllm_cfg"]["skip_tokenizer_init"] = False
-        vllm_config["vllm_cfg"]["load_format"] = "auto"
-    else:
-        vllm_config["vllm_cfg"]["skip_tokenizer_init"] = True
-        vllm_config["vllm_cfg"]["load_format"] = "dummy"
-    vllm_config["pad_token"] = tokenizer.pad_token_id
-    vllm_config["stop_token_ids"] = [tokenizer.eos_token_id]
-    return vllm_config
-
-
-@pytest.fixture(scope="module")
-def check_vllm_available():
-    """Skip tests if vLLM is not installed."""
-    try:
-        import vllm  # noqa: F401
-    except ImportError:
-        pytest.skip("vLLM not installed")
-=======
 # Create HF-specific config with required parameters
 basic_hf_test_config: PolicyConfig = {
     "model_name": basic_vllm_test_config["model_name"],
@@ -90,7 +67,6 @@
         },
     },
 }
->>>>>>> 14e2182c
 
 
 @pytest.fixture(scope="module")
@@ -814,45 +790,6 @@
     ], "Output should be the same as the expected output"
 
     # Clean up
-<<<<<<< HEAD
-    vllm_policy.shutdown()
-
-
-def test_vllm_generate_text(cluster, tokenizer):
-    """Test that vLLM can generate text."""
-    # Prepare test data
-    test_prompts = [
-        "Hello, my name is",
-        "The capital of France is",
-    ]
-    test_prompts = BatchedDataDict({"prompts": test_prompts})
-
-    # Create separate configs for each policy
-    vllm_config = basic_vllm_test_config.copy()
-    vllm_config = configure_vllm_with_tokenizer(vllm_config, tokenizer, is_eval=True)
-
-    # Ensure we can get same output
-    assert vllm_config["model_name"] == "meta-llama/Llama-3.2-1B", (
-        "Model name should be meta-llama/Llama-3.2-1B to get expected output"
-    )
-    assert vllm_config["vllm_cfg"]["tensor_parallel_size"] == 1, (
-        "Tensor parallel size should be 1 to get expected output"
-    )
-
-    # Create vLLM generation
-    vllm_generation = VllmGeneration(cluster, vllm_config)
-
-    # Generate and check result
-    output = vllm_generation.generate_text(test_prompts, greedy=True)
-    assert output["texts"] == [
-        " Kelsey and I am a 2018 graduate",
-        " Paris. The city is located in the north of",
-    ], "Output should be the same as the expected output"
-
-    # Clean up
-    vllm_generation.shutdown()
-=======
     vllm_generation.shutdown()
     if not is_eval:
-        hf_policy.shutdown()
->>>>>>> 14e2182c
+        hf_policy.shutdown()