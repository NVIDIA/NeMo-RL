--- conflicted
+++ resolved
@@ -79,11 +79,7 @@
 
 
 @pytest.fixture
-<<<<<<< HEAD
-def policy_setup(num_gpus):
-=======
-def policy_setup(tokenizer):
->>>>>>> 98606cd4
+def policy_setup(tokenizer, num_gpus):
     """Setup and teardown for policy tests - creates a virtual cluster and policy."""
     policy = None
     cluster = None
@@ -341,11 +337,7 @@
 
 
 @pytest.fixture
-<<<<<<< HEAD
-def generation_setup(request, num_gpus):
-=======
-def generation_setup(request, tokenizer):
->>>>>>> 98606cd4
+def generation_setup(request, tokenizer, num_gpus):
     """Setup and teardown specifically for generation tests."""
     policy = None
     cluster = None
@@ -440,13 +432,8 @@
 @pytest.mark.timeout(180)
 @pytest.mark.parametrize("num_gpus", [1, 2], ids=["1gpu", "2gpu"])
 @pytest.mark.parametrize("generation_setup", [False], indirect=True)
-<<<<<<< HEAD
-def test_hf_policy_generation(generation_setup, tracker, num_gpus):
-    policy, cluster, data, tokenizer, prompts, expected_generations = generation_setup
-=======
-def test_hf_policy_generation(generation_setup, tokenizer, tracker):
+def test_hf_policy_generation(generation_setup, tokenizer, num_gpus, tracker):
     policy, cluster, data, prompts, expected_generations = generation_setup
->>>>>>> 98606cd4
 
     # Verify resources were created properly
     assert policy is not None, "Generation policy was not created properly"
@@ -537,13 +524,8 @@
 @pytest.mark.timeout(180)
 @pytest.mark.parametrize("num_gpus", [1, 2], ids=["1gpu", "2gpu"])
 @pytest.mark.parametrize("generation_setup", [True], indirect=True)
-<<<<<<< HEAD
-def test_all_hf_policy_generation_lps_ref_training(generation_setup, num_gpus):
-    policy, cluster, data, tokenizer, prompts, expected_generations = generation_setup
-=======
 def test_all_hf_policy_generation_lps_ref_training(generation_setup):
     policy, cluster, data, prompts, expected_generations = generation_setup
->>>>>>> 98606cd4
 
     # Verify resources were created properly
     assert policy is not None, "Generation policy was not created properly"
