--- conflicted
+++ resolved
@@ -373,15 +373,8 @@
 
 
 @pytest.mark.timeout(180)
-<<<<<<< HEAD
-def test_hf_policy_generation(generation_setup_no_ref_model):
-    policy, cluster, data, tokenizer, prompts, expected_generations = (
-        generation_setup_no_ref_model
-    )
-=======
-def test_hf_policy_generation(generation_setup, tracker):
+def test_hf_policy_generation(generation_setup_no_ref_model, tracker):
     policy, cluster, data, tokenizer, prompts, expected_generations = generation_setup
->>>>>>> 7d4d5de9
 
     # Verify resources were created properly
     assert policy is not None, "Generation policy was not created properly"
