# Copyright (c) 2025, NVIDIA CORPORATION.  All rights reserved.
#
# Licensed under the Apache License, Version 2.0 (the "License");
# you may not use this file except in compliance with the License.
# You may obtain a copy of the License at
#
#     http://www.apache.org/licenses/LICENSE-2.0
#
# Unless required by applicable law or agreed to in writing, software
# distributed under the License is distributed on an "AS IS" BASIS,
# WITHOUT WARRANTIES OR CONDITIONS OF ANY KIND, either express or implied.
# See the License for the specific language governing permissions and
# limitations under the License.

from typing import Dict, List

import pytest
import torch
from transformers import AutoTokenizer

<<<<<<< HEAD
from nemo_rl.data.hf_datasets import COMMON_CHAT_TEMPLATES
from nemo_rl.data.llm_message_utils import (
    _validate_tensor_consistency,
    message_log_to_flat_messages,
    get_keys_from_message_log,
    batched_message_log_to_flat_message,
    get_formatted_message_log,
=======
from nemo_rl.data.interfaces import LLMMessageLogType, TaskDataSpec
from nemo_rl.data.llm_message_utils import (
>>>>>>> 506910a1
    add_loss_mask_to_message_log,
    batched_message_log_to_flat_message,
    get_first_index_that_differs,
    get_formatted_message_log,
    get_keys_from_message_log,
    message_log_to_flat_messages,
)


@pytest.fixture
def simple_message_log() -> LLMMessageLogType:
    """Fixture for a single message with tensor and text data."""
    return [
        {
            "input_ids": torch.tensor([1, 2, 3]),
            "attention_mask": torch.tensor([1, 1, 1]),
            "text": "test",
        }
    ]


@pytest.fixture
def multiple_messages_log() -> LLMMessageLogType:
    """Fixture for multiple messages with tensor and text data."""
    return [
        {
            "input_ids": torch.tensor([1, 2]),
            "attention_mask": torch.tensor([1, 1]),
            "text": "first",
        },
        {
            "input_ids": torch.tensor([3, 4]),
            "attention_mask": torch.tensor([1, 1]),
            "text": "second",
        },
    ]


@pytest.fixture
def uneven_message_logs() -> List[LLMMessageLogType]:
    """Fixture for message logs of different lengths."""
    return [
        [  # First sequence (shorter)
            {
                "input_ids": torch.tensor([1, 2]),
                "role": "user",
            }
        ],
        [  # Second sequence (longer)
            {
                "input_ids": torch.tensor([3, 4, 5]),
                "role": "assistant",
            }
        ],
    ]


@pytest.fixture
def raw_chat_message_log() -> List[LLMMessageLogType]:
    """Fixture for chat message logs."""
    return [
        {"role": "system", "content": "You are a helpful assistant."},
        {"role": "user", "content": "Hello!"},
        {"role": "assistant", "content": "Hi there!"},
    ]


@pytest.fixture
def tokenized_non_chat_message_log() -> List[LLMMessageLogType]:
    return [
        [
            {
                "text": "some input text",
                "token_ids": torch.tensor([0, 1, 2, 3, 4, 5, 6]),
                "context_length": 3,
                "answer_length": 4,
            }
        ]
    ]


@pytest.fixture
def tokenized_chat_message_log() -> List[LLMMessageLogType]:
    return [
        [
            {
                "role": "system",
                "content": "system message",
                "token_ids": torch.tensor([0, 1, 2, 3, 4, 5]),
            },
            {
                "role": "user",
                "content": "user message",
                "token_ids": torch.tensor([6, 7, 8]),
            },
            {
                "role": "assistant",
                "content": "assistant message",
                "token_ids": torch.tensor([9, 10]),
            },
        ]
    ]


def test_message_log_to_flat_messages_empty() -> None:
    """Test message_log_to_flat_messages with empty input."""
    result = message_log_to_flat_messages([])
    assert result == {}, "Empty input should return empty dictionary"


def test_message_log_to_flat_messages_missing_keys() -> None:
    """Test message_log_to_flat_messages with messages having different keys."""
    message_log: LLMMessageLogType = [
        {"input_ids": torch.tensor([1, 2]), "text": "first"},
        {"input_ids": torch.tensor([3, 4]), "attention_mask": torch.tensor([1, 1])},
    ]
    result = message_log_to_flat_messages(message_log)
    assert torch.equal(result["input_ids"], torch.tensor([1, 2, 3, 4]))
    assert result["text"] == ["first"]
    assert torch.equal(result["attention_mask"], torch.tensor([1, 1]))


def test_concatenate_messages_different_shapes() -> None:
    """Test message_log_to_flat_messages with tensors of different shapes."""
    message_log: LLMMessageLogType = [
        {"input_ids": torch.tensor([[1, 2], [3, 4]])},  # 2D tensor
        {"input_ids": torch.tensor([5, 6])},  # 1D tensor
    ]
    with pytest.raises(
        RuntimeError,
        match=r"tensors for key='input_ids' must have same number of dimensions",
    ):
        message_log_to_flat_messages(message_log)


def test_get_keys_from_messages_empty() -> None:
    """Test get_keys_from_message_log with empty input."""
    assert get_keys_from_message_log([], ["key1"]) == []


def test_get_keys_from_messages_empty_keys() -> None:
    """Test get_keys_from_message_log with empty keys list."""
    message_log: LLMMessageLogType = [{"key1": "val1"}]
    assert get_keys_from_message_log(message_log, []) == [{}]


def test_get_keys_from_messages_all_missing() -> None:
    """Test get_keys_from_message_log when all requested keys are missing."""
    message_log: LLMMessageLogType = [{"key1": "val1"}]
    assert get_keys_from_message_log(message_log, ["nonexistent"]) == [{}]


def test_batch_pad_message_log_single_item() -> None:
    """Test batch_pad_message_log with single-item batch."""
    message_log_batch = [
        [{"input_ids": torch.tensor([1, 2, 3])}],
    ]
    result, input_lengths = batched_message_log_to_flat_message(message_log_batch)
    assert result["input_ids"].shape == (1, 3)
    assert input_lengths.shape == (1,)
    assert torch.equal(input_lengths, torch.tensor([3], dtype=torch.int32))


def test_batch_pad_message_log_empty_batch() -> None:
    """Test batch_pad_message_log with empty batch."""
    result, input_lengths = batched_message_log_to_flat_message([])
    assert len(result) == 0
    assert input_lengths.numel() == 0


def test_batch_pad_message_log_no_tensors() -> None:
    """Test batch_pad_message_log with messages containing no tensors."""
    message_log_batch = [
        [{"text": "first"}],
        [{"text": "second"}],
    ]
    result, input_lengths = batched_message_log_to_flat_message(message_log_batch)
    assert "text" in result
    assert isinstance(result["text"], list)
    assert result["text"] == ["first", "second"]
    assert input_lengths.numel() == 0


def test_batch_pad_messages_mixed_dtypes() -> None:
    """Test batch_pad_message_log with tensors of different dtypes."""
    message_log_batch = [
        [{"input_ids": torch.tensor([1, 2], dtype=torch.long)}],
        [{"input_ids": torch.tensor([3.0, 4.0, 5.0], dtype=torch.float)}],
    ]
    with pytest.raises(RuntimeError, match="expected consistent types"):
        batched_message_log_to_flat_message(message_log_batch)


@pytest.mark.parametrize("device", ["cuda", "meta"])
def test_batch_pad_message_log_different_devices(device: str) -> None:
    """Test batch_pad_message_log with tensors on different devices."""
    if device == "cuda" and not torch.cuda.is_available():
        pytest.skip("CUDA not available")
    if device == "meta" and not hasattr(torch.device(device), "type"):
        pytest.skip(f"Device {device} not available")

    message_log_batch = [
        [{"input_ids": torch.tensor([1, 2], device="cpu")}],
        [{"input_ids": torch.tensor([3, 4, 5], device=device)}],
    ]
    with pytest.raises(RuntimeError, match="expected tensors on the same device"):
        batched_message_log_to_flat_message(message_log_batch)


def test_message_log_to_flat_messages_single(
    simple_message_log: LLMMessageLogType,
) -> None:
    """Test message_log_to_flat_messages with a single message."""
    result = message_log_to_flat_messages(simple_message_log)
    assert torch.equal(result["input_ids"], simple_message_log[0]["input_ids"])
    assert torch.equal(
        result["attention_mask"], simple_message_log[0]["attention_mask"]
    )
    assert result["text"] == [simple_message_log[0]["text"]]


def test_message_log_to_flat_messages_multiple(
    multiple_messages_log: LLMMessageLogType,
) -> None:
    """Test message_log_to_flat_messages with multiple messages."""
    result = message_log_to_flat_messages(multiple_messages_log)
    assert torch.equal(result["input_ids"], torch.tensor([1, 2, 3, 4]))
    assert torch.equal(result["attention_mask"], torch.tensor([1, 1, 1, 1]))
    assert result["text"] == ["first", "second"]


def test_get_keys_from_messages() -> None:
    """Test get_keys_from_message_log with various key combinations."""
    message_log: LLMMessageLogType = [
        {"key1": "val1", "key2": "val2", "key3": "val3"},
        {"key1": "val4", "key2": "val5", "key3": "val6"},
    ]

    # Test getting all keys
    result = get_keys_from_message_log(message_log, ["key1", "key2", "key3"])
    assert result == message_log

    # Test getting subset of keys
    result = get_keys_from_message_log(message_log, ["key1", "key2"])
    assert result == [
        {"key1": "val1", "key2": "val2"},
        {"key1": "val4", "key2": "val5"},
    ]

    # Test with non-existent key
    result = get_keys_from_message_log(message_log, ["key1", "nonexistent"])
    assert result == [{"key1": "val1"}, {"key1": "val4"}]


@pytest.mark.parametrize("make_sequence_length_divisible_by", [1, 8])
def test_batch_pad_message_log_divisible_by(
    uneven_message_logs: List[LLMMessageLogType], make_sequence_length_divisible_by: int
) -> None:
    """Test batch_pad_message_log padding to a multiple."""
    result, input_lengths = batched_message_log_to_flat_message(
        uneven_message_logs,
        make_sequence_length_divisible_by=make_sequence_length_divisible_by,
    )

    batch_size, sequence_length = result["input_ids"].shape
    # Check shapes
    assert input_lengths.shape == (2,) == (batch_size,)
    assert sequence_length % make_sequence_length_divisible_by == 0


def test_batch_pad_message_log_basic(
    uneven_message_logs: List[LLMMessageLogType],
) -> None:
    """Test batch_pad_message_log with right padding."""
    result, input_lengths = batched_message_log_to_flat_message(uneven_message_logs)

    # Check shapes
    assert result["input_ids"].shape == (2, 3)
    assert input_lengths.shape == (2,)

    # Expected tensors for right padding
    expected_ids = torch.tensor([[1, 2, 0], [3, 4, 5]])
    expected_lengths = torch.tensor([2, 3], dtype=torch.int32)

    assert torch.equal(result["input_ids"], expected_ids)
    assert torch.equal(input_lengths, expected_lengths)


def test_batch_pad_message_log_custom_pad_value(
    uneven_message_logs: List[LLMMessageLogType],
) -> None:
    """Test batch_pad_message_log with custom padding values."""
    pad_value_dict: Dict[str, int] = {"input_ids": -100}
    result, input_lengths = batched_message_log_to_flat_message(
        uneven_message_logs, pad_value_dict=pad_value_dict
    )

    assert torch.equal(
        result["input_ids"],
        torch.tensor([[1, 2, -100], [3, 4, 5]]),
    )
    assert torch.equal(
        input_lengths,
        torch.tensor([2, 3], dtype=torch.int32),
    )


def test_get_formatted_message_log_llama(
    raw_chat_message_log: LLMMessageLogType,
) -> None:
    tokenizer = AutoTokenizer.from_pretrained("meta-llama/Meta-Llama-3-8B-Instruct")

    ## get expected result
    formatted_system_message = tokenizer.apply_chat_template(
        [raw_chat_message_log[0]],
        tokenize=False,
        add_generation_prompt=False,
        add_special_tokens=False,
    )
    formatted_user_message = tokenizer.apply_chat_template(
        [raw_chat_message_log[1]],
        tokenize=False,
        add_generation_prompt=False,
        add_special_tokens=False,
    )
    formatted_assistant_message = tokenizer.apply_chat_template(
        [raw_chat_message_log[2]],
        tokenize=False,
        add_generation_prompt=False,
        add_special_tokens=False,
    )

    ## text should be equivalent to if we apply chat template
    ## to each turn separately and manually remove the bot string
    ## from the intermediate turns
    bot_str = "<|begin_of_text|>"
    expected_text = [
        formatted_system_message,
        formatted_user_message[len(bot_str) :],
        formatted_assistant_message[len(bot_str) :],
    ]

    task_data_spec = TaskDataSpec(
        task_name="test",
    )
    result = get_formatted_message_log(raw_chat_message_log, tokenizer, task_data_spec)
    actual_text = [m["content"] for m in result]

    assert actual_text == expected_text


def test_get_formatted_message_log_qwen(
    raw_chat_message_log: LLMMessageLogType,
) -> None:
    ## test using a tokenizer that does not have a bos token
    tokenizer = AutoTokenizer.from_pretrained("Qwen/Qwen2.5-Coder-32B-Instruct")
    assert tokenizer.bos_token is None

    ## get expected result
    ## result is equivalent to if we apply chat template to the full message log,
    ## remove the trailing newline, and then partition by the delimiter
    expected_text_string = tokenizer.apply_chat_template(
        [raw_chat_message_log],
        tokenize=False,
        add_generation_prompt=False,
        add_special_tokens=False,
    )[0].rstrip("\n")  ## remove trailing newline

    delimiter = "<|im_end|>\n"
    split_text = expected_text_string.split(delimiter)
    expected_text = []
    for i in range(len(split_text)):
        if i == len(raw_chat_message_log) - 1:
            expected_text.append(split_text[i])
        else:
            expected_text.append(split_text[i] + delimiter)

    task_data_spec = TaskDataSpec(
        task_name="test",
    )
    result = get_formatted_message_log(raw_chat_message_log, tokenizer, task_data_spec)
    actual_text = [m["content"] for m in result]

    assert actual_text == expected_text


def test_formatted_message_log_empty_message():
    message_logs = [
        [
            {"role": "system", "content": "You are a helpful assistant."},
            {"role": "user", "content": ""},
        ],
        [
            {"role": "system", "content": "You are a helpful assistant."},
            {"role": "user", "content": "Hello!"},
        ],
    ]
    tokenizer = AutoTokenizer.from_pretrained("meta-llama/Meta-Llama-3-8B-Instruct")
    tokenizer.chat_template = COMMON_CHAT_TEMPLATES.passthrough_prompt_response
    task_data_spec = TaskDataSpec(task_name="test")
    result = [
        get_formatted_message_log(
            message_log,
            tokenizer,
            task_data_spec,
            add_bos_token=False,
            add_eos_token=False,
        )
        for message_log in message_logs
    ]
    flat_result = [message_log_to_flat_messages(m) for m in result]
    for k in flat_result[0].keys():
        if isinstance(flat_result[0][k], torch.Tensor):
            # make sure validate_tensor_consistency does not raise an error when one of the messages is empty
            _validate_tensor_consistency(
                [flat_result[i][k] for i in range(len(flat_result))]
            )


def test_add_loss_mask_to_chat_message_log(
    tokenized_chat_message_log: LLMMessageLogType,
):
    add_loss_mask_to_message_log(
        tokenized_chat_message_log, roles_to_train_on=["assistant"]
    )
    assert torch.equal(
        tokenized_chat_message_log[0][0]["token_loss_mask"],
        torch.tensor([0, 0, 0, 0, 0, 0]),
    )
    assert torch.equal(
        tokenized_chat_message_log[0][1]["token_loss_mask"], torch.tensor([0, 0, 0])
    )
    assert torch.equal(
        tokenized_chat_message_log[0][2]["token_loss_mask"], torch.tensor([1, 1])
    )

    ## test training on multiple roles
    add_loss_mask_to_message_log(
        tokenized_chat_message_log,
        roles_to_train_on=["assistant", "system"],
    )
    assert torch.equal(
        tokenized_chat_message_log[0][0]["token_loss_mask"],
        torch.tensor([1, 1, 1, 1, 1, 1]),
    )
    assert torch.equal(
        tokenized_chat_message_log[0][1]["token_loss_mask"], torch.tensor([0, 0, 0])
    )
    assert torch.equal(
        tokenized_chat_message_log[0][2]["token_loss_mask"], torch.tensor([1, 1])
    )

    ## test only unmasking final message
    add_loss_mask_to_message_log(
        tokenized_chat_message_log,
        only_unmask_final=True,
    )
    assert torch.equal(
        tokenized_chat_message_log[0][0]["token_loss_mask"],
        torch.tensor([0, 0, 0, 0, 0, 0]),
    )
    assert torch.equal(
        tokenized_chat_message_log[0][1]["token_loss_mask"], torch.tensor([0, 0, 0])
    )
    assert torch.equal(
        tokenized_chat_message_log[0][2]["token_loss_mask"], torch.tensor([1, 1])
    )


def test_get_first_index_that_differs():
    assert get_first_index_that_differs("hello", "hello") == 5
    assert get_first_index_that_differs("hello", "hello world") == 5
    assert get_first_index_that_differs("hello world", "hello") == 5
    assert get_first_index_that_differs("hi1", "hello2") == 1
    assert get_first_index_that_differs("hello2", "hi1") == 1<|MERGE_RESOLUTION|>--- conflicted
+++ resolved
@@ -18,18 +18,10 @@
 import torch
 from transformers import AutoTokenizer
 
-<<<<<<< HEAD
 from nemo_rl.data.hf_datasets import COMMON_CHAT_TEMPLATES
+from nemo_rl.data.interfaces import LLMMessageLogType, TaskDataSpec
 from nemo_rl.data.llm_message_utils import (
     _validate_tensor_consistency,
-    message_log_to_flat_messages,
-    get_keys_from_message_log,
-    batched_message_log_to_flat_message,
-    get_formatted_message_log,
-=======
-from nemo_rl.data.interfaces import LLMMessageLogType, TaskDataSpec
-from nemo_rl.data.llm_message_utils import (
->>>>>>> 506910a1
     add_loss_mask_to_message_log,
     batched_message_log_to_flat_message,
     get_first_index_that_differs,
