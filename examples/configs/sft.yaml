--- conflicted
+++ resolved
@@ -17,11 +17,11 @@
   save_period: 10
 
 policy:
-<<<<<<< HEAD
   model_name: "meta-llama/Meta-Llama-3-8B"
   train_global_batch_size: 128
   train_micro_batch_size: 1
   max_total_sequence_length: 2048
+  precision: "float32"
 
   optimizer:
     name: "torch.optim.AdamW"
@@ -30,14 +30,6 @@
       weight_decay: 0.1
       betas: [0.9, 0.98]
       eps: 1e-5
-=======
-  model_name: "meta-llama/Llama-3.2-1B-Instruct"
-  train_global_batch_size: 32
-  train_micro_batch_size: 2
-  learning_rate: 5.0e-6
-  max_total_sequence_length: 1024
-  precision: "float32"
->>>>>>> 0524b712
 
   scheduler:
     name: "torch.optim.lr_scheduler.LinearLR"
