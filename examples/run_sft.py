--- conflicted
+++ resolved
@@ -83,6 +83,18 @@
     return output
 
 
+def setup_tokenizer(tokenizer_config: TokenizerConfig):
+    tokenizer = get_tokenizer(tokenizer_config["name"])
+    if "chat_template" in tokenizer_config:
+        if tokenizer_config["chat_template"].lower() in {"none", "null"}:
+            tokenizer.chat_template = (
+                hf_datasets.COMMON_CHAT_TEMPLATES.passthrough_prompt_response
+            )
+        else:
+            tokenizer.chat_template = tokenizer_config["chat_template"]
+    return tokenizer
+
+
 def setup_data(tokenizer: AutoTokenizer, data_config: DataConfig):
     print("\n▶ Setting up data...")
     data_cls = data_config["dataset_name"]
@@ -100,19 +112,6 @@
     val_dataset = data.formatted_ds["validation"]
     sft_task_spec = data.task_spec
 
-<<<<<<< HEAD
-    ## TODO: save tokenizer whenever we save an hf checkpoint
-    tokenizer = AutoTokenizer.from_pretrained(policy_config["model_name"])
-    if "chat_template" in policy_config["tokenizer"]:
-        if policy_config["tokenizer"]["chat_template"].lower() in {"none", "null"}:
-            tokenizer.chat_template = (
-                hf_datasets.COMMON_CHAT_TEMPLATES.passthrough_prompt_response
-            )
-        else:
-            tokenizer.chat_template = policy_config["tokenizer"]["chat_template"]
-
-=======
->>>>>>> 5622163f
     train_dataset = AllTaskProcessedDataset(
         train_dataset,
         tokenizer,
@@ -164,7 +163,7 @@
     init_ray()
 
     # setup tokenizer
-    tokenizer = get_tokenizer(config["policy"]["model_name"])
+    tokenizer = setup_tokenizer(config["tokenizer"])
 
     # setup data
     (
@@ -183,12 +182,7 @@
         checkpointer,
         sft_save_state,
         master_config,
-<<<<<<< HEAD
     ) = setup(config, dataset, val_dataset, tokenizer)
-=======
-    ) = setup(config, dataset, val_dataset)
-
->>>>>>> 5622163f
     sft_train(
         policy,
         train_dataloader,
