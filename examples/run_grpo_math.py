# Copyright (c) 2025, NVIDIA CORPORATION.  All rights reserved.
#
# Licensed under the Apache License, Version 2.0 (the "License");
# you may not use this file except in compliance with the License.
# You may obtain a copy of the License at
#
#     http://www.apache.org/licenses/LICENSE-2.0
#
# Unless required by applicable law or agreed to in writing, software
# distributed under the License is distributed on an "AS IS" BASIS,
# WITHOUT WARRANTIES OR CONDITIONS OF ANY KIND, either express or implied.
# See the License for the specific language governing permissions and
# limitations under the License.

import argparse
import os
import pprint
from collections import defaultdict
from typing import Any, Dict

from omegaconf import OmegaConf
from transformers import AutoTokenizer

from nemo_reinforcer.algorithms.grpo import MasterConfig, grpo_train, setup
from nemo_reinforcer.algorithms.utils import get_tokenizer
from nemo_reinforcer.data import DataConfig
from nemo_reinforcer.data.datasets import AllTaskProcessedDataset
from nemo_reinforcer.data.hf_datasets.openmathinstruct2 import OpenMathInstruct2Dataset
from nemo_reinforcer.data.interfaces import DatumSpec, LLMMessageLogType, TaskDataSpec
from nemo_reinforcer.distributed.virtual_cluster import init_ray
from nemo_reinforcer.environments.math_environment import MathEnvironment
from nemo_reinforcer.models.generation.interfaces import configure_generation_config
from nemo_reinforcer.utils.config import load_config, parse_hydra_overrides
from nemo_reinforcer.utils.logger import get_next_experiment_dir


def parse_args():
    """Parse command line arguments."""
    parser = argparse.ArgumentParser(description="Run GRPO training with configuration")
    parser.add_argument(
        "--config", type=str, default=None, help="Path to YAML config file"
    )

    # Parse known args for the script
    args, overrides = parser.parse_known_args()

    return args, overrides


# ===============================================================================
#                             Math Data Processor
# ===============================================================================


def openinstructmath2_data_processor(
    datum_dict: Dict[str, Any],
    task_data_spec: TaskDataSpec,
    tokenizer,
    max_seq_length: int,
    idx: int,
) -> DatumSpec:
    """Process a datum dictionary (directly loaded from data/hf_datasets/openmathinstruct2.py) into a DatumSpec for the Math Environment."""
    user_message = datum_dict["messages"]
    problem = user_message[0]["content"]
    extra_env_info = {"ground_truth": user_message[1]["content"]}

    template = task_data_spec.custom_template
    message_log: LLMMessageLogType = []
    user_message = {
        "role": "user",
        "content": task_data_spec.prompt.format(problem),
    }
    message = tokenizer.apply_chat_template(
        [user_message],
        chat_template=template,
        tokenize=False,
        add_generation_prompt=True,
        add_special_tokens=False,
    )
    user_message["token_ids"] = tokenizer(message, return_tensors="pt")["input_ids"][0]
    user_message["content"] = message
    message_log.append(user_message)

    length = sum(len(m["token_ids"]) for m in message_log)

    loss_multiplier = 1.0
    if length > max_seq_length:
        # make smaller and mask out
        for message in message_log:
            message["token_ids"] = message["token_ids"][
                : min(4, max_seq_length // len(message_log))
            ]
        loss_multiplier = 0.0

    output = {
        "message_log": message_log,
        "length": length,
        "extra_env_info": extra_env_info,
        "loss_multiplier": loss_multiplier,
        "idx": idx,
        "task_name": datum_dict["task_name"],
    }
    return output


# Example of a generic math data processor
def math_data_processor(
    datum_dict: Dict[str, Any],
    task_data_spec: TaskDataSpec,
    tokenizer,
    max_seq_length: int,
    idx: int,
) -> DatumSpec:
    """Process a datum dictionary (directly loaded from dataset) into a DatumSpec for the Math Environment."""
    problem = datum_dict["problem"]
    solution = str(datum_dict["expected_answer"])
    extra_env_info = {"ground_truth": solution}

    template = task_data_spec.custom_template
    message_log: LLMMessageLogType = []

    # system prompt
    if task_data_spec.system_prompt:
        sys_message = {"role": "system", "content": task_data_spec.system_prompt}
        message = tokenizer.apply_chat_template(
            [sys_message],
            chat_template=template,
            tokenize=False,
            add_generation_prompt=False,
            add_special_tokens=False,
        )
        sys_message["token_ids"] = tokenizer(message, return_tensors="pt")["input_ids"][
            0
        ]
        message_log.append(sys_message)

    # user prompt
    if task_data_spec.prompt:
        problem = task_data_spec.prompt.format(problem)
    user_message = {"role": "user", "content": problem}
    message = tokenizer.apply_chat_template(
        [user_message],
        chat_template=template,
        tokenize=False,
        add_generation_prompt=True,
        add_special_tokens=False,
    )
    user_message["token_ids"] = tokenizer(message, return_tensors="pt")["input_ids"][0]
    user_message["content"] = message
    message_log.append(user_message)

    length = sum(len(m["token_ids"]) for m in message_log)

    loss_multiplier = 1.0
    if length > max_seq_length:
        # make smaller and mask out
        for message in message_log:
            message["token_ids"] = message["token_ids"][
                : min(4, max_seq_length // len(message_log))
            ]
        loss_multiplier = 0.0

    output = {
        "message_log": message_log,
        "length": length,
        "extra_env_info": extra_env_info,
        "loss_multiplier": loss_multiplier,
        "idx": idx,
    }
    if "task_name" in datum_dict:
        output["task_name"] = datum_dict["task_name"]
    return output


def setup_data(tokenizer: AutoTokenizer, data_config: DataConfig, env_configs):
    print("\n▶ Setting up data...")
    math_task_spec = TaskDataSpec(
        task_name="math",
        prompt_file=data_config["prompt_file"],
        system_prompt_file=data_config["system_prompt_file"],
    )

    # Load OpenMathInstruct2Dataset using reinforcer datasets
    if data_config["dataset_name"] == "OpenMathInstruct-2":
        print(f"Loading nvidia/OpenMathInstruct2Dataset for training and validation")
        data = OpenMathInstruct2Dataset()
    else:
        raise ValueError(f"No processor for dataset {data_config['dataset_name']}.")

<<<<<<< HEAD
    tokenizer = AutoTokenizer.from_pretrained(policy_config["tokenizer_name"])
    if tokenizer.pad_token is None:
        tokenizer.pad_token = tokenizer.eos_token

=======
>>>>>>> 2b7280dc
    task_data_processors = defaultdict(
        lambda: (math_task_spec, openinstructmath2_data_processor)
    )
    task_data_processors["math"] = (math_task_spec, openinstructmath2_data_processor)

    math_env = MathEnvironment.options(
        runtime_env={
            "py_executable": MathEnvironment.DEFAULT_PY_EXECUTABLE,
            "env_vars": dict(os.environ),  # Pass thru all user environment variables
        }
    ).remote(env_configs["math"])
    dataset = AllTaskProcessedDataset(
        data.formatted_ds["train"],
        tokenizer,
        math_task_spec,
        task_data_processors,
        max_seq_length=data_config["max_input_seq_length"],
    )

    val_dataset = AllTaskProcessedDataset(
        data.formatted_ds["validation"],
        tokenizer,
        math_task_spec,
        task_data_processors,
        max_seq_length=data_config["max_input_seq_length"],
    )

    task_to_env = defaultdict(lambda: math_env)
    task_to_env["math"] = math_env
    return dataset, val_dataset, task_to_env, task_to_env


def main():
    """Main entry point."""
    # Parse arguments
    args, overrides = parse_args()

    if not args.config:
        args.config = os.path.join(
            os.path.dirname(__file__), "configs", "grpo_math_1B.yaml"
        )

    config = load_config(args.config)
    print(f"Loaded configuration from: {args.config}")

    if overrides:
        print(f"Overrides: {overrides}")
        config = parse_hydra_overrides(config, overrides)

    config: MasterConfig = OmegaConf.to_container(config, resolve=True)
    print("Applied CLI overrides")

    # Print config
    print("Final config:")
    pprint.pprint(config)

    # Get the next experiment directory with incremented ID
    config["logger"]["log_dir"] = get_next_experiment_dir(config["logger"]["log_dir"])
    print(f"📊 Using log directory: {config['logger']['log_dir']}")
    if config["checkpointing"]["enabled"]:
        print(
            f"📊 Using checkpoint directory: {config['checkpointing']['checkpoint_dir']}"
        )

    init_ray()

    # setup tokenizer
    tokenizer = get_tokenizer(config["policy"]["model_name"])
    config["policy"]["generation"] = configure_generation_config(
        config["policy"]["generation"], tokenizer
    )

    # setup data
    (
        dataset,
        val_dataset,
        task_to_env,
        val_task_to_env,
    ) = setup_data(tokenizer, config["data"], config["env"])

    (
        policy,
        policy_generation,
        cluster,
        dataloader,
        val_dataloader,
        loss_fn,
        logger,
        checkpointer,
        grpo_state,
        master_config,
    ) = setup(config, tokenizer, dataset, val_dataset)

    grpo_train(
        policy,
        policy_generation,
        dataloader,
        val_dataloader,
        tokenizer,
        loss_fn,
        task_to_env,
        val_task_to_env,
        logger,
        checkpointer,
        grpo_state,
        master_config,
    )


if __name__ == "__main__":
    main()<|MERGE_RESOLUTION|>--- conflicted
+++ resolved
@@ -187,13 +187,6 @@
     else:
         raise ValueError(f"No processor for dataset {data_config['dataset_name']}.")
 
-<<<<<<< HEAD
-    tokenizer = AutoTokenizer.from_pretrained(policy_config["tokenizer_name"])
-    if tokenizer.pad_token is None:
-        tokenizer.pad_token = tokenizer.eos_token
-
-=======
->>>>>>> 2b7280dc
     task_data_processors = defaultdict(
         lambda: (math_task_spec, openinstructmath2_data_processor)
     )
