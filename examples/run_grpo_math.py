# Copyright (c) 2025, NVIDIA CORPORATION.  All rights reserved.
#
# Licensed under the Apache License, Version 2.0 (the "License");
# you may not use this file except in compliance with the License.
# You may obtain a copy of the License at
#
#     http://www.apache.org/licenses/LICENSE-2.0
#
# Unless required by applicable law or agreed to in writing, software
# distributed under the License is distributed on an "AS IS" BASIS,
# WITHOUT WARRANTIES OR CONDITIONS OF ANY KIND, either express or implied.
# See the License for the specific language governing permissions and
# limitations under the License.

import argparse
import os
import pprint

from omegaconf import OmegaConf
from typing import Dict, Any

from datasets import load_dataset
from transformers import AutoTokenizer
from collections import defaultdict

from nemo_reinforcer.algorithms.grpo import MasterConfig, grpo_train, setup, refit_policy_generation
from nemo_reinforcer.distributed.virtual_cluster import init_ray
from nemo_reinforcer.utils.config import load_config
from nemo_reinforcer.utils.logger import get_next_experiment_dir
from nemo_reinforcer.data.interfaces import TaskDataSpec, DatumSpec, LLMMessageLogType
from nemo_reinforcer.data import DataConfig
from nemo_reinforcer.models.policy import PolicyConfig
from nemo_reinforcer.data.datasets import AllTaskProcessedDataset, rl_collate_fn
from nemo_reinforcer.environments.math_environment import MathEnvironment
from nemo_reinforcer.data.hf_datasets.openmathinstruct2 import OpenMathInstruct2Dataset


def parse_args():
    """Parse command line arguments."""
    parser = argparse.ArgumentParser(description="Run GRPO training with configuration")
    parser.add_argument(
        "--config", type=str, default=None, help="Path to YAML config file"
    )

    # Parse known args for the script
    args, remaining = parser.parse_known_args()

    # Convert remaining args to OmegaConf format
    overrides = OmegaConf.from_dotlist(remaining)

    return args, overrides


# ===============================================================================
#                             Math Data Processor
# ===============================================================================


def openinstructmath2_data_processor(
    datum_dict: Dict[str, Any],
    task_data_spec: TaskDataSpec,
    tokenizer,
    max_seq_length: int,
    idx: int,
) -> DatumSpec:
    """Process a datum dictionary (directly loaded from data/hf_datasets/openmathinstruct2.py) into a DatumSpec for the Math Environment."""
    user_message = datum_dict["messages"]
    problem = user_message[0]["content"]
    extra_env_info = {"ground_truth": user_message[1]["content"]}

    template = task_data_spec.custom_template
    message_log: LLMMessageLogType = []
    user_message = {
        "role": "user",
        "content": task_data_spec.prompt.format(problem),
    }
    message = tokenizer.apply_chat_template(
        [user_message],
        chat_template=template,
        tokenize=False,
        add_generation_prompt=True,
        add_special_tokens=False,
    )
    user_message["token_ids"] = tokenizer(message, return_tensors="pt")["input_ids"][0]
    user_message["content"] = message
    message_log.append(user_message)

    length = sum(len(m["token_ids"]) for m in message_log)

    loss_multiplier = 1.0
    if length > max_seq_length:
        # make smaller and mask out
        for message in message_log:
            message["token_ids"] = message["token_ids"][
                : min(4, max_seq_length // len(message_log))
            ]
        loss_multiplier = 0.0

    output = {
        "message_log": message_log,
        "length": length,
        "extra_env_info": extra_env_info,
        "loss_multiplier": loss_multiplier,
        "idx": idx,
        "task_name": datum_dict["task_name"],
    }
    return output


# Example of a generic math data processor
def math_data_processor(
    datum_dict: Dict[str, Any],
    task_data_spec: TaskDataSpec,
    tokenizer,
    max_seq_length: int,
    idx: int,
) -> DatumSpec:
    """Process a datum dictionary (directly loaded from dataset) into a DatumSpec for the Math Environment."""
    problem = datum_dict["problem"]
    solution = str(datum_dict["expected_answer"])
    extra_env_info = {"ground_truth": solution}

    template = task_data_spec.custom_template
    message_log: LLMMessageLogType = []
    if task_data_spec.system_prompt:
        sys_message = {"role": "system", "content": task_data_spec.system_prompt}
        message = tokenizer.apply_chat_template(
            [sys_message],
            chat_template=template,
            tokenize=False,
            add_generation_prompt=False,
            add_special_tokens=False,
        )
        sys_message["token_ids"] = tokenizer(message, return_tensors="pt")["input_ids"][
            0
        ]
        message_log.append(sys_message)
    user_message = {
        "role": "user",
        "content": task_data_spec.prompt.format(problem),
    }
    message = tokenizer.apply_chat_template(
        [user_message],
        chat_template=template,
        tokenize=False,
        add_generation_prompt=True,
        add_special_tokens=False,
    )
    user_message["token_ids"] = tokenizer(message, return_tensors="pt")["input_ids"][0]
    user_message["content"] = message
    message_log.append(user_message)

    length = sum(len(m["token_ids"]) for m in message_log)

    loss_multiplier = 1.0
    if length > max_seq_length:
        # make smaller and mask out
        for message in message_log:
            message["token_ids"] = message["token_ids"][
                : min(4, max_seq_length // len(message_log))
            ]
        loss_multiplier = 0.0

    output = {
        "message_log": message_log,
        "length": length,
        "extra_env_info": extra_env_info,
        "loss_multiplier": loss_multiplier,
        "idx": idx,
        "task_name": datum_dict["task_name"],
    }
    return output


def setup_data(data_config: DataConfig, policy_config: PolicyConfig, env_configs):
    print("\n▶ Setting up data...")
    math_task_spec = TaskDataSpec(
        task_name="math",
        prompt_file=data_config["prompt_file"],
        system_prompt_file=data_config["system_prompt_file"],
    )

    # Load OpenMathInstruct2Dataset using reinforcer datasets
    if data_config["dataset_name"] == "OpenMathInstruct-2":
        print(f"Loading nvidia/OpenMathInstruct2Dataset for training and validation")
        data = OpenMathInstruct2Dataset()
    else:
        raise ValueError(f"No processor for dataset {data_config['dataset_name']}.")

    tokenizer = AutoTokenizer.from_pretrained(policy_config["model_name"])
    if tokenizer.pad_token is None:
        tokenizer.pad_token = tokenizer.eos_token

    task_data_processors = defaultdict(
        lambda: (math_task_spec, openinstructmath2_data_processor)
    )
    task_data_processors["math"] = (math_task_spec, openinstructmath2_data_processor)

    math_env = MathEnvironment.options(
        runtime_env={
            "py_executable": MathEnvironment.DEFAULT_PY_EXECUTABLE,
            "env_vars": dict(os.environ),  # Pass thru all user environment variables
        }
    ).remote(env_configs["math"])
    dataset = AllTaskProcessedDataset(
        data.formatted_ds["train"],
        tokenizer,
        math_task_spec,
        task_data_processors,
        max_seq_length=data_config["max_input_seq_length"],
    )

    val_dataset = AllTaskProcessedDataset(
        data.formatted_ds["validation"],
        tokenizer,
        math_task_spec,
        task_data_processors,
        max_seq_length=data_config["max_input_seq_length"],
    )

    task_to_env = defaultdict(lambda: math_env)
    task_to_env["math"] = math_env
    return dataset, val_dataset, task_to_env, task_to_env, tokenizer


def main():
    """Main entry point."""
    # Parse arguments
    args, overrides = parse_args()

    if not args.config:
        args.config = os.path.join(
            os.path.dirname(__file__), "configs", "grpo_math_1B.yaml"
        )

    config = load_config(args.config)
    print(f"Loaded configuration from: {args.config}")

    if overrides:
        print(f"Overrides: {overrides}")
        config = OmegaConf.merge(config, overrides)

    config: MasterConfig = OmegaConf.to_container(config, resolve=True)
    print("Applied CLI overrides")

    # Print config
    print("Final config:")
    pprint.pprint(config)

    # Get the next experiment directory with incremented ID
    config["logger"]["log_dir"] = get_next_experiment_dir(config["logger"]["log_dir"])
    print(f"📊 Using log directory: {config['logger']['log_dir']}")
    if config["checkpointing"]["enabled"]:
        print(
            f"📊 Using checkpoint directory: {config['checkpointing']['checkpoint_dir']}"
        )

    init_ray()

    # setup data
    dataset, val_dataset, task_to_env, val_task_to_env, tokenizer = setup_data(
        config["data"], config["policy"], config["env"]
    )
    (
        policy,
        policy_generation,
        cluster,
        dataloader,
        val_dataloader,
        loss_fn,
        logger,
        checkpointer,
        grpo_state,
        master_config,
<<<<<<< HEAD
    ) = setup(config, dataset, val_dataset)
    # refit_policy_generation(policy, policy_generation)
=======
    ) = setup(config, tokenizer, dataset, val_dataset)
>>>>>>> d037fe37
    grpo_train(
        policy,
        policy_generation,
        dataloader,
        val_dataloader,
        tokenizer,
        loss_fn,
        task_to_env,
        val_task_to_env,
        logger,
        checkpointer,
        grpo_state,
        master_config,
    )


if __name__ == "__main__":
    main()<|MERGE_RESOLUTION|>--- conflicted
+++ resolved
@@ -272,12 +272,7 @@
         checkpointer,
         grpo_state,
         master_config,
-<<<<<<< HEAD
-    ) = setup(config, dataset, val_dataset)
-    # refit_policy_generation(policy, policy_generation)
-=======
     ) = setup(config, tokenizer, dataset, val_dataset)
->>>>>>> d037fe37
     grpo_train(
         policy,
         policy_generation,
